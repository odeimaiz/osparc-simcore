# pylint:disable=unused-variable
# pylint:disable=unused-argument
# pylint:disable=redefined-outer-name

import sys
from pathlib import Path
from typing import Dict

import pytest
import sqlalchemy as sa
<<<<<<< HEAD
from fastapi import FastAPI
from starlette.testclient import TestClient
=======
>>>>>>> abd7f708

from fastapi import FastAPI
from simcore_service_catalog.api.dependencies.director import get_director_session
from simcore_service_catalog.core.application import init_app
from starlette.testclient import TestClient

current_dir = Path(sys.argv[0] if __name__ == "__main__" else __file__).resolve().parent


@pytest.fixture
def app(
    monkeypatch, devel_environ: Dict[str, str], postgres_db: sa.engine.Engine
) -> FastAPI:
    # Emulates environ so settings can get config
    for key, value in devel_environ.items():
        monkeypatch.setenv(key, value)

    app = init_app()
    yield app


@pytest.fixture
def client(app: FastAPI) -> TestClient:
    with TestClient(app) as cli:
        # Note: this way we ensure the events are run in the application
<<<<<<< HEAD
        yield cli
=======
        yield cli


@pytest.fixture()
async def director_mockup(loop, monkeypatch, app: FastAPI):
    class FakeDirector:
        async def get(self, url: str):
            return ""

    app.dependency_overrides[get_director_session] = FakeDirector

    yield

    app.dependency_overrides[get_director_session] = None
>>>>>>> abd7f708
<|MERGE_RESOLUTION|>--- conflicted
+++ resolved
@@ -8,11 +8,6 @@
 
 import pytest
 import sqlalchemy as sa
-<<<<<<< HEAD
-from fastapi import FastAPI
-from starlette.testclient import TestClient
-=======
->>>>>>> abd7f708
 
 from fastapi import FastAPI
 from simcore_service_catalog.api.dependencies.director import get_director_session
@@ -38,9 +33,6 @@
 def client(app: FastAPI) -> TestClient:
     with TestClient(app) as cli:
         # Note: this way we ensure the events are run in the application
-<<<<<<< HEAD
-        yield cli
-=======
         yield cli
 
 
@@ -54,5 +46,4 @@
 
     yield
 
-    app.dependency_overrides[get_director_session] = None
->>>>>>> abd7f708
+    app.dependency_overrides[get_director_session] = None