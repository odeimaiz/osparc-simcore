--- conflicted
+++ resolved
@@ -295,19 +295,11 @@
     def rpc_api_routes_mock_setup(app: FastAPI) -> None:
         app.state.rabbitmq_rpc_server = AsyncMock()
 
-<<<<<<< HEAD
     mocker.patch(
         "simcore_service_director_v2.modules.rabbitmq.setup",
         side_effect=rabbitmq_mock_setup,
     )
     mocker.patch(
-=======
-    mocker.patch(
-        "simcore_service_director_v2.modules.rabbitmq.setup",
-        side_effect=rabbitmq_mock_setup,
-    )
-    mocker.patch(
->>>>>>> 5e1323ea
         "simcore_service_director_v2.core.application.setup_rpc_api_routes",
         side_effect=rpc_api_routes_mock_setup,
     )
