import logging
from datetime import datetime
from typing import Any, cast

import arrow
import sqlalchemy as sa
from aiopg.sa.result import ResultProxy, RowProxy
from models_library.api_schemas_directorv2.comp_runs import ComputationTaskRpcGet
from models_library.basic_types import IDStr
from models_library.errors import ErrorDict
from models_library.projects import ProjectAtDB, ProjectID
from models_library.projects_nodes_io import NodeID
from models_library.projects_state import RunningState
from models_library.rest_ordering import OrderBy, OrderDirection
from models_library.users import UserID
from models_library.wallets import WalletInfo
from servicelib.logging_utils import log_context
from servicelib.rabbitmq import RabbitMQRPCClient
from servicelib.utils import logged_gather
from sqlalchemy import literal_column
from sqlalchemy.dialects.postgresql import insert

from .....core.errors import ComputationalTaskNotFoundError
from .....models.comp_tasks import CompTaskAtDB
from .....modules.resource_usage_tracker_client import ResourceUsageTrackerClient
from .....utils.computations import to_node_class
from .....utils.db import DB_TO_RUNNING_STATE, RUNNING_STATE_TO_DB
from ....catalog import CatalogClient
from ...tables import NodeClass, StateType, comp_tasks
from .._base import BaseRepository
from . import _utils

_logger = logging.getLogger(__name__)


class CompTasksRepository(BaseRepository):
    async def get_task(self, project_id: ProjectID, node_id: NodeID) -> CompTaskAtDB:
        async with self.db_engine.acquire() as conn:
            result = await conn.execute(
                sa.select(comp_tasks).where(
                    (comp_tasks.c.project_id == f"{project_id}")
                    & (comp_tasks.c.node_id == f"{node_id}")
                )
            )
            row = await result.fetchone()
            if not row:
                raise ComputationalTaskNotFoundError(node_id=node_id)
            return CompTaskAtDB.model_validate(row)

    async def list_tasks(
        self,
        project_id: ProjectID,
    ) -> list[CompTaskAtDB]:
        tasks: list[CompTaskAtDB] = []
        async with self.db_engine.acquire() as conn:
            async for row in conn.execute(
                sa.select(comp_tasks).where(comp_tasks.c.project_id == f"{project_id}")
            ):
                task_db = CompTaskAtDB.model_validate(row)
                tasks.append(task_db)

        return tasks

    async def list_computational_tasks(
        self,
        project_id: ProjectID,
    ) -> list[CompTaskAtDB]:
        tasks: list[CompTaskAtDB] = []
        async with self.db_engine.acquire() as conn:
            async for row in conn.execute(
                sa.select(comp_tasks).where(
                    (comp_tasks.c.project_id == f"{project_id}")
                    & (comp_tasks.c.node_class == NodeClass.COMPUTATIONAL)
                )
            ):
                task_db = CompTaskAtDB.model_validate(row)
                tasks.append(task_db)
        return tasks

<<<<<<< HEAD
    async def list_computational_tasks_for_frontend_client(
=======
    async def list_computational_tasks_rpc_domain(
>>>>>>> cfc71646
        self,
        *,
        project_id: ProjectID,
        # pagination
        offset: int = 0,
        limit: int = 20,
        # ordering
        order_by: OrderBy | None = None,
    ) -> tuple[int, list[ComputationTaskRpcGet]]:
        if order_by is None:
            order_by = OrderBy(field=IDStr("task_id"))  # default ordering

        base_select_query = (
            sa.select(
                comp_tasks.c.project_id.label("project_uuid"),
                comp_tasks.c.node_id,
                comp_tasks.c.state,
                comp_tasks.c.progress,
                comp_tasks.c.image,
                comp_tasks.c.start.label("started_at"),
                comp_tasks.c.end.label("ended_at"),
            )
            .select_from(comp_tasks)
            .where(
                (comp_tasks.c.project_id == f"{project_id}")
                & (comp_tasks.c.node_class == NodeClass.COMPUTATIONAL)
            )
        )

        # Select total count from base_query
        count_query = sa.select(sa.func.count()).select_from(
            base_select_query.subquery()
        )

        # Ordering and pagination
        if order_by.direction == OrderDirection.ASC:
            list_query = base_select_query.order_by(
                sa.asc(getattr(comp_tasks.c, order_by.field)), comp_tasks.c.task_id
            )
        else:
            list_query = base_select_query.order_by(
                sa.desc(getattr(comp_tasks.c, order_by.field)), comp_tasks.c.task_id
            )
        list_query = list_query.offset(offset).limit(limit)

        async with self.db_engine.acquire() as conn:
            total_count = await conn.scalar(count_query)

            result = await conn.execute(list_query)
<<<<<<< HEAD
            items: list[ComputationTaskRpcGet] = [
                ComputationTaskRpcGet.model_validate(row) async for row in result
            ]

=======
            items = [
                ComputationTaskRpcGet.model_validate(
                    {
                        **row,
                        "state": DB_TO_RUNNING_STATE[row["state"]],  # Convert the state
                    }
                )
                async for row in result
            ]
>>>>>>> cfc71646
            return cast(int, total_count), items

    async def task_exists(self, project_id: ProjectID, node_id: NodeID) -> bool:
        async with self.db_engine.acquire() as conn:
            nid: str | None = await conn.scalar(
                sa.select(comp_tasks.c.node_id).where(
                    (comp_tasks.c.project_id == f"{project_id}")
                    & (comp_tasks.c.node_id == f"{node_id}")
                )
            )
            return nid is not None

    async def upsert_tasks_from_project(
        self,
        *,
        project: ProjectAtDB,
        catalog_client: CatalogClient,
        published_nodes: list[NodeID],
        user_id: UserID,
        product_name: str,
        rut_client: ResourceUsageTrackerClient,
        wallet_info: WalletInfo | None,
        rabbitmq_rpc_client: RabbitMQRPCClient,
    ) -> list[CompTaskAtDB]:
        # NOTE: really do an upsert here because of issue https://github.com/ITISFoundation/osparc-simcore/issues/2125
        async with self.db_engine.acquire() as conn:
            list_of_comp_tasks_in_project: list[CompTaskAtDB] = (
                await _utils.generate_tasks_list_from_project(
                    project=project,
                    catalog_client=catalog_client,
                    published_nodes=published_nodes,
                    user_id=user_id,
                    product_name=product_name,
                    connection=conn,
                    rut_client=rut_client,
                    wallet_info=wallet_info,
                    rabbitmq_rpc_client=rabbitmq_rpc_client,
                )
            )
            # get current tasks
            result = await conn.execute(
                sa.select(comp_tasks.c.node_id).where(
                    comp_tasks.c.project_id == str(project.uuid)
                )
            )
            # remove the tasks that were removed from project workbench
            if all_nodes := await result.fetchall():
                node_ids_to_delete = [
                    t.node_id for t in all_nodes if t.node_id not in project.workbench
                ]
                for node_id in node_ids_to_delete:
                    await conn.execute(
                        sa.delete(comp_tasks).where(
                            (comp_tasks.c.project_id == str(project.uuid))
                            & (comp_tasks.c.node_id == node_id)
                        )
                    )

            # insert or update the remaining tasks
            # NOTE: comp_tasks DB only trigger a notification to the webserver if an UPDATE on comp_tasks.outputs or comp_tasks.state is done
            # NOTE: an exception to this is when a frontend service changes its output since there is no node_ports, the UPDATE must be done here.
            inserted_comp_tasks_db: list[CompTaskAtDB] = []
            for comp_task_db in list_of_comp_tasks_in_project:
                insert_stmt = insert(comp_tasks).values(
                    **comp_task_db.to_db_model(exclude={"created", "modified"})
                )

                exclusion_rule = (
                    {"state", "progress"}
                    if comp_task_db.node_id not in published_nodes
                    else set()
                )
                update_values = (
                    {"progress": None}
                    if comp_task_db.node_id in published_nodes
                    else {}
                )

                if to_node_class(comp_task_db.image.name) != NodeClass.FRONTEND:
                    exclusion_rule.add("outputs")
                else:
                    update_values = {}
                on_update_stmt = insert_stmt.on_conflict_do_update(
                    index_elements=[comp_tasks.c.project_id, comp_tasks.c.node_id],
                    set_=comp_task_db.to_db_model(exclude=exclusion_rule)
                    | update_values,
                ).returning(literal_column("*"))
                result = await conn.execute(on_update_stmt)
                row = await result.fetchone()
                assert row  # nosec
                inserted_comp_tasks_db.append(CompTaskAtDB.model_validate(row))
                _logger.debug(
                    "inserted the following tasks in comp_tasks: %s",
                    f"{inserted_comp_tasks_db=}",
                )
            return inserted_comp_tasks_db

    async def _update_task(
        self, project_id: ProjectID, task: NodeID, **task_kwargs
    ) -> CompTaskAtDB:
        with log_context(
            _logger,
            logging.DEBUG,
            msg=f"update task {project_id=}:{task=} with '{task_kwargs}'",
        ):
            async with self.db_engine.acquire() as conn:
                result = await conn.execute(
                    sa.update(comp_tasks)
                    .where(
                        (comp_tasks.c.project_id == f"{project_id}")
                        & (comp_tasks.c.node_id == f"{task}")
                    )
                    .values(**task_kwargs)
                    .returning(literal_column("*"))
                )
                row = await result.fetchone()
                assert row  # nosec
                return CompTaskAtDB.model_validate(row)

    async def mark_project_published_waiting_for_cluster_tasks_as_aborted(
        self, project_id: ProjectID
    ) -> None:
        # block all pending tasks, so the sidecars stop taking them
        async with self.db_engine.acquire() as conn:
            await conn.execute(
                sa.update(comp_tasks)
                .where(
                    (comp_tasks.c.project_id == f"{project_id}")
                    & (comp_tasks.c.node_class == NodeClass.COMPUTATIONAL)
                    & (
                        (comp_tasks.c.state == StateType.PUBLISHED)
                        | (comp_tasks.c.state == StateType.WAITING_FOR_CLUSTER)
                    )
                )
                .values(
                    state=StateType.ABORTED, progress=1.0, end=arrow.utcnow().datetime
                )
            )
        _logger.debug("marked project %s published tasks as aborted", f"{project_id=}")

    async def update_project_task_job_id(
        self, project_id: ProjectID, task: NodeID, job_id: str
    ) -> None:
        await self._update_task(project_id, task, job_id=job_id)

    async def update_project_tasks_state(
        self,
        project_id: ProjectID,
        tasks: list[NodeID],
        state: RunningState,
        errors: list[ErrorDict] | None = None,
        *,
        optional_progress: float | None = None,
        optional_started: datetime | None = None,
        optional_stopped: datetime | None = None,
    ) -> None:
        """update the task state values in the database
        passing None for the optional arguments will not update the respective values in the database
        Keyword Arguments:
            errors -- _description_ (default: {None})
            optional_progress -- _description_ (default: {None})
            optional_started -- _description_ (default: {None})
            optional_stopped -- _description_ (default: {None})
        """
        update_values: dict[str, Any] = {
            "state": RUNNING_STATE_TO_DB[state],
            "errors": errors,
        }
        if optional_progress is not None:
            update_values["progress"] = optional_progress
        if optional_started is not None:
            update_values["start"] = optional_started
        if optional_stopped is not None:
            update_values["end"] = optional_stopped
        await logged_gather(
            *(
                self._update_task(project_id, task_id, **update_values)
                for task_id in tasks
            )
        )

    async def update_project_task_progress(
        self, project_id: ProjectID, node_id: NodeID, progress: float
    ) -> None:
        await self._update_task(project_id, node_id, progress=progress)

    async def update_project_task_last_heartbeat(
        self, project_id: ProjectID, node_id: NodeID, heartbeat_time: datetime
    ) -> None:
        await self._update_task(project_id, node_id, last_heartbeat=heartbeat_time)

    async def delete_tasks_from_project(self, project_id: ProjectID) -> None:
        async with self.db_engine.acquire() as conn:
            await conn.execute(
                sa.delete(comp_tasks).where(comp_tasks.c.project_id == f"{project_id}")
            )

    async def get_outputs_from_tasks(
        self, project_id: ProjectID, node_ids: set[NodeID]
    ) -> dict[NodeID, dict[IDStr, Any]]:
        selection = list(map(str, node_ids))
        query = sa.select(comp_tasks.c.node_id, comp_tasks.c.outputs).where(
            (comp_tasks.c.project_id == f"{project_id}")
            & (comp_tasks.c.node_id.in_(selection))
        )
        async with self.db_engine.acquire() as conn:
            result: ResultProxy = await conn.execute(query)
            rows: list[RowProxy] | None = await result.fetchall()
            if rows:
                assert set(selection) == {f"{_.node_id}" for _ in rows}  # nosec
                return {NodeID(_.node_id): _.outputs or {} for _ in rows}
            return {}<|MERGE_RESOLUTION|>--- conflicted
+++ resolved
@@ -77,11 +77,7 @@
                 tasks.append(task_db)
         return tasks
 
-<<<<<<< HEAD
-    async def list_computational_tasks_for_frontend_client(
-=======
     async def list_computational_tasks_rpc_domain(
->>>>>>> cfc71646
         self,
         *,
         project_id: ProjectID,
@@ -131,12 +127,6 @@
             total_count = await conn.scalar(count_query)
 
             result = await conn.execute(list_query)
-<<<<<<< HEAD
-            items: list[ComputationTaskRpcGet] = [
-                ComputationTaskRpcGet.model_validate(row) async for row in result
-            ]
-
-=======
             items = [
                 ComputationTaskRpcGet.model_validate(
                     {
@@ -146,7 +136,6 @@
                 )
                 async for row in result
             ]
->>>>>>> cfc71646
             return cast(int, total_count), items
 
     async def task_exists(self, project_id: ProjectID, node_id: NodeID) -> bool:
