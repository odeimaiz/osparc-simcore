--- conflicted
+++ resolved
@@ -138,12 +138,8 @@
       this.getChildControl("expiration-icon");
       this.getChildControl("help");
       if (osparc.desktop.credits.Utils.areWalletsEnabled()) {
-<<<<<<< HEAD
-        this.getChildControl("credits-menu-button");
+        this.getChildControl("credits-button");
         this.getChildControl("credits-image-button");
-=======
-        this.getChildControl("credits-button");
->>>>>>> 9d7e144a
       }
       this.getChildControl("log-in-button");
       this.getChildControl("user-menu");
@@ -243,7 +239,6 @@
           this.getChildControl("right-items").add(control);
           break;
         }
-<<<<<<< HEAD
         case "credits-image-button": {
           control = new osparc.desktop.credits.CreditsImage().set({
             maxHeight: 24
@@ -255,7 +250,6 @@
           this.getChildControl("right-items").add(control);
           break;
         }
-=======
         case "credits-button":
           control = new osparc.desktop.credits.CreditsIndicatorButton().set({
             maxHeight: 32
@@ -267,7 +261,6 @@
           osparc.utils.Utils.setIdToWidget(control, "creditsNavigationBtn");
           this.getChildControl("right-items").add(control);
           break;
->>>>>>> 9d7e144a
         case "tasks-button":
           control = new osparc.task.TasksButton();
           this.getChildControl("right-items").add(control);
