/* ************************************************************************

   osparc - the simcore frontend

   https://osparc.io

   Copyright:
     2018 IT'IS Foundation, https://itis.swiss

   License:
     MIT: https://opensource.org/licenses/MIT

   Authors:
     * Pedro Crespo (pcrespov)

************************************************************************ */

/**
 *  Main Authentication Page:
 *    A multi-page view that fills all page
 */

qx.Class.define("osparc.auth.LoginPage", {
  extend: qx.ui.core.Widget,
  type: "abstract",

  /*
  *****************************************************************************
     CONSTRUCTOR
  *****************************************************************************
  */
  construct: function() {
    this.base(arguments);

    this._buildLayout();
  },

  events: {
    "done": "qx.event.type.Data"
  },

  members: {
    _buildLayout: function() {
      throw new Error("Abstract method called!");
    },

    _setBackgroundImage: function(backgroundImage) {
      this.getContentElement().setStyles({
        "background-image": backgroundImage,
        "background-repeat": "no-repeat",
        "background-size": "auto 85%", // auto width, 85% height
        "background-position": "0% 100%" // left bottom
      });
    },

    _resetBackgroundImage: function() {
      this.getContentElement().setStyles({
        "background-image": ""
      });
    },

    _getMainLayout: function() {
      const loginLayout = new qx.ui.container.Composite(new qx.ui.layout.VBox(10)).set({
        alignX: "center",
        alignY: "middle"
      });

      loginLayout.add(new qx.ui.core.Spacer(), {
        flex: 1
      });

      const image = this.__getLogoWPlatform();
      loginLayout.add(image);

      const pages = this.__getLoginStack();
      loginLayout.add(pages);

      loginLayout.add(new qx.ui.core.Spacer(), {
        flex: 1
      });

      const versionLink = this.__getVersionLink();
      loginLayout.add(versionLink);

      const scrollView = new qx.ui.container.Scroll();
      scrollView.add(loginLayout);
      return scrollView;
    },

    __getLogoWPlatform: function() {
      const image = new osparc.ui.basic.LogoWPlatform();
      image.setSize({
        width: 240,
        height: 120
      });
      image.setFont("text-18");
      return image;
    },

    __getLoginStack: function() {
      const pages = new qx.ui.container.Stack().set({
        allowGrowX: false,
        allowGrowY: false,
        alignX: "center"
      });

      const login = new osparc.auth.ui.LoginView();
      const register = new osparc.auth.ui.RegistrationView();
      const requestAccount = new osparc.auth.ui.RequestAccount();
      const verifyPhoneNumber = new osparc.auth.ui.VerifyPhoneNumberView();
      const resetRequest = new osparc.auth.ui.ResetPassRequestView();
      const reset = new osparc.auth.ui.ResetPassView();
      const login2FAValidationCode = new osparc.auth.ui.Login2FAValidationCodeView();

      pages.add(login);
      const config = osparc.store.Store.getInstance().get("config");
<<<<<<< HEAD
      if (config["invitation_required"]) {
        if (
          osparc.product.Utils.isProduct("s4l") ||
          osparc.product.Utils.isProduct("s4lacad") ||
          osparc.product.Utils.isProduct("s4ldesktop") ||
          osparc.product.Utils.isProduct("s4ldesktopacad")
        ) {
          // all S4Ls
          pages.add(requestAccount);
        }
=======
      if (config["invitation_required"] &&
        (
          osparc.product.Utils.isProduct("s4l") ||
          osparc.product.Utils.isProduct("s4lacad") ||
          osparc.product.Utils.isProduct("s4ldesktop") ||
          osparc.product.Utils.isProduct("s4ldektopacad")
        )
      ) {
        pages.add(requestAccount);
>>>>>>> 95fc32b1
      }
      pages.add(register);
      pages.add(verifyPhoneNumber);
      pages.add(resetRequest);
      pages.add(reset);
      pages.add(login2FAValidationCode);

      // styling
      pages.getChildren().forEach(page => {
        page.getChildren().forEach(child => {
          if ("getChildren" in child) {
            child.getChildren().forEach(c => {
              // "Create account" and "Forgot password"
              c.set({
                textColor: "#ddd"
              });
            });
          }
        });
      });

      const page = osparc.auth.core.Utils.findParameterInFragment("page");
      const code = osparc.auth.core.Utils.findParameterInFragment("code");
      if (page === "reset-password" && code !== null) {
        pages.setSelection([reset]);
      }

      const urlFragment = osparc.utils.Utils.parseURLFragment();
      if (urlFragment.nav && urlFragment.nav.length) {
        if (urlFragment.nav[0] === "registration") {
          pages.setSelection([register]);
        } else if (urlFragment.nav[0] === "request-account") {
          pages.setSelection([requestAccount]);
        } else if (urlFragment.nav[0] === "reset-password") {
          pages.setSelection([reset]);
        }
      } else if (urlFragment.params && urlFragment.params.registered) {
        osparc.FlashMessenger.getInstance().logAs(this.tr("Your account has been created.<br>You can now use your credentials to login."));
      }

      // Transitions between pages
      login.addListener("done", msg => {
        login.resetValues();
        this.fireDataEvent("done", msg);
      }, this);

      login.addListener("toRegister", () => {
        pages.setSelection([register]);
        login.resetValues();
      }, this);

      login.addListener("toRequestAccount", () => {
        pages.setSelection([requestAccount]);
        login.resetValues();
      }, this);

      login.addListener("toReset", () => {
        pages.setSelection([resetRequest]);
        login.resetValues();
      }, this);

      login.addListener("toVerifyPhone", e => {
        verifyPhoneNumber.set({
          userEmail: e.getData()
        });
        pages.setSelection([verifyPhoneNumber]);
        login.resetValues();
      }, this);

      login.addListener("to2FAValidationCode", e => {
        const msg = e.getData();
        const startIdx = msg.indexOf("+");
        login2FAValidationCode.set({
          userEmail: login.getEmail(),
          userPhoneNumber: msg.substring(startIdx, msg.length)
        });
        pages.setSelection([login2FAValidationCode]);
        login.resetValues();
      }, this);

      verifyPhoneNumber.addListener("skipPhoneRegistration", e => {
        login2FAValidationCode.set({
          userEmail: e.getData(),
          userPhoneNumber: null
        });
        pages.setSelection([login2FAValidationCode]);
        login.resetValues();
      }, this);

      login2FAValidationCode.addListener("done", msg => {
        login.resetValues();
        this.fireDataEvent("done", msg);
      }, this);

      register.addListener("done", msg => {
        osparc.utils.Utils.cookie.deleteCookie("user");
        this.fireDataEvent("done", msg);
      });

      requestAccount.addListener("done", msg => {
        osparc.utils.Utils.cookie.deleteCookie("user");
        this.fireDataEvent("done", msg);
      });

      verifyPhoneNumber.addListener("done", msg => {
        login.resetValues();
        this.fireDataEvent("done", msg);
      }, this);

      [resetRequest, reset].forEach(srcPage => {
        srcPage.addListener("done", msg => {
          pages.setSelection([login]);
          srcPage.resetValues();
        }, this);
      });

      return pages;
    },

    __getVersionLink: function() {
      const versionLinkLayout = new qx.ui.container.Composite(new qx.ui.layout.HBox(10).set({
        alignX: "center"
      })).set({
        margin: [10, 0]
      });

      versionLinkLayout.add(new qx.ui.core.Spacer(), {
        flex: 1
      });

      const versionLink = new osparc.ui.basic.LinkLabel().set({
        textColor: "text-darker"
      });
      const staticInfo = osparc.store.StaticInfo.getInstance();
      const rData = staticInfo.getReleaseData();
      if (rData) {
        const releaseDate = rData["date"];
        const releaseTag = rData["tag"];
        const releaseUrl = rData["url"];
        if (releaseDate && releaseTag && releaseUrl) {
          const date = osparc.utils.Utils.formatDate(new Date(releaseDate));
          versionLink.set({
            value: date + " (" + releaseTag + ")&nbsp",
            url: releaseUrl
          });
        }
      } else {
        // fallback to old style
        const platformVersion = osparc.utils.LibVersions.getPlatformVersion();
        versionLink.setUrl(platformVersion.url);
        let text = platformVersion.name + " " + platformVersion.version;
        const platformName = osparc.store.StaticInfo.getInstance().getPlatformName();
        text += platformName.length ? ` (${platformName})` : " (production)";
        versionLink.setValue(text);
      }
      versionLinkLayout.add(versionLink);

      const organizationLink = new osparc.ui.basic.LinkLabel().set({
        textColor: "text-darker"
      });
      const vendor = osparc.store.VendorInfo.getInstance().getVendor();
      if (vendor) {
        organizationLink.set({
          value: vendor.copyright,
          url: vendor.url
        });
      }
      versionLinkLayout.add(organizationLink);

      versionLinkLayout.add(new qx.ui.core.Spacer(), {
        flex: 1
      });

      return versionLinkLayout;
    }
  }
});<|MERGE_RESOLUTION|>--- conflicted
+++ resolved
@@ -114,18 +114,6 @@
 
       pages.add(login);
       const config = osparc.store.Store.getInstance().get("config");
-<<<<<<< HEAD
-      if (config["invitation_required"]) {
-        if (
-          osparc.product.Utils.isProduct("s4l") ||
-          osparc.product.Utils.isProduct("s4lacad") ||
-          osparc.product.Utils.isProduct("s4ldesktop") ||
-          osparc.product.Utils.isProduct("s4ldesktopacad")
-        ) {
-          // all S4Ls
-          pages.add(requestAccount);
-        }
-=======
       if (config["invitation_required"] &&
         (
           osparc.product.Utils.isProduct("s4l") ||
@@ -135,7 +123,6 @@
         )
       ) {
         pages.add(requestAccount);
->>>>>>> 95fc32b1
       }
       pages.add(register);
       pages.add(verifyPhoneNumber);
