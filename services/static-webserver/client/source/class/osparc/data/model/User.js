/* ************************************************************************

   osparc - the simcore frontend

   https://osparc.io

   Copyright:
     2024 IT'IS Foundation, https://itis.swiss

   License:
     MIT: https://opensource.org/licenses/MIT

   Authors:
     * Odei Maiz (odeimaiz)

************************************************************************ */

/**
 * Class that stores User data.
 */

qx.Class.define("osparc.data.model.User", {
  extend: qx.core.Object,

  /**
   * @param userData {Object} Object containing the serialized User Data
   */
  construct: function(userData) {
    this.base(arguments);

    const userId = ("id" in userData) ? parseInt(userData["id"]) : parseInt(userData["userId"]);
    const groupId = ("gid" in userData) ? parseInt(userData["gid"]) : parseInt(userData["groupId"]);
    const username = userData["userName"] || "-";
    const email = ("login" in userData) ? userData["login"] : userData["email"];
    let firstName = "";
    if (userData["first_name"]) {
      firstName = userData["first_name"];
    } else if (userData["firstName"]) {
      firstName = userData["firstName"];
    }
    let lastName = "";
    if (userData["last_name"]) {
      lastName = userData["last_name"];
    } else if (userData["lastName"]) {
      lastName = userData["lastName"];
    }
<<<<<<< HEAD
    const description = osparc.data.model.User.userDataToDescription(firstName, lastName, email);
=======
>>>>>>> d224dfa8

    this.set({
      userId,
      groupId,
      username,
      firstName,
      lastName,
      email,
      phoneNumber: userData["phone"] || null,
    });

    let description = this.getFullName();
    if (email) {
      if (description) {
        description += " - "
      }
      description += email;
    }
    this.set({
      label: userData["userName"] || description,
      description,
    });

    if (userData["contact"]) {
      const contact = userData["contact"];
      this.set({
        institution: contact["institution"] || null,
        address: contact["address"] || null,
        city: contact["city"] || null,
        state: contact["state"] || null,
        country: contact["country"] || null,
        postalCode: contact["postalCode"] || null,
      });
    }

    // create the thumbnail after setting email and username
    this.set({
      thumbnail: this.createThumbnail(),
    });
  },

  properties: {
    userId: {
      check: "Number",
      nullable: false,
      init: null,
      event: "changeUserId",
    },

    groupId: {
      check: "Number",
      nullable: false,
      init: null,
      event: "changeGroupId",
    },

    label: {
      check: "String",
      nullable: false,
      init: null,
      event: "changeLabel",
    },

    description: {
      check: "String",
      nullable: true,
      init: null,
      event: "changeDescription",
    },

    username: {
      check: "String",
      nullable: false,
      init: null,
      event: "changeUsername",
    },

    firstName: {
      check: "String",
      nullable: true,
      init: "",
      event: "changeFirstName"
    },

    lastName: {
      check: "String",
      nullable: true,
      init: "",
      event: "changeLastName"
    },

    email: {
      check: "String",
      nullable: true,
      init: null,
      event: "changeEmail",
    },

    phoneNumber: {
      check: "String",
      nullable: true,
      init: null,
      event: "changePhoneNumber"
    },

    thumbnail: {
      check: "String",
      nullable: true,
      init: "",
      event: "changeThumbnail",
    },

    institution: {
      check: "String",
      nullable: true,
      init: null,
      event: "changeInstitution",
    },

    address: {
      check: "String",
      nullable: true,
      init: null,
      event: "changeAddress",
    },

    city: {
      check: "String",
      nullable: true,
      init: null,
      event: "changeCity",
    },

    state: {
      check: "String",
      nullable: true,
      init: null,
      event: "changeState",
    },

    country: {
      check: "String",
      nullable: true,
      init: null,
      event: "changeCountry",
    },

    postalCode: {
      check: "String",
      nullable: true,
      init: null,
      event: "changePostalCode",
    },
  },

  statics: {
    concatFullName: function(firstName, lastName) {
      return [firstName, lastName].filter(Boolean).join(" ");
    },

    userDataToDescription: function(firstName, lastName, email) {
      let description = this.concatFullName(firstName, lastName);
      if (email) {
        if (description) {
          description += " - "
        }
        description += email;
      }
      return description;
    },
  },

  statics: {
    userDataToDescription: function(firstName, lastName, email) {
      let description = [(firstName || ""), (lastName || "")].join(" ").trim(); // the null values will be replaced by empty strings
      if (email) {
        if (description) {
          description += " - "
        }
        description += email;
      }
      return description;
    }
  },

  members: {
    createThumbnail: function(size) {
      return osparc.utils.Avatar.emailToThumbnail(this.getEmail(), this.getUsername(), size);
    },

    getFullName: function() {
      return this.self().concatFullName(this.getFirstName(), this.getLastName());
    },
  },
});<|MERGE_RESOLUTION|>--- conflicted
+++ resolved
@@ -44,10 +44,6 @@
     } else if (userData["lastName"]) {
       lastName = userData["lastName"];
     }
-<<<<<<< HEAD
-    const description = osparc.data.model.User.userDataToDescription(firstName, lastName, email);
-=======
->>>>>>> d224dfa8
 
     this.set({
       userId,
@@ -59,13 +55,7 @@
       phoneNumber: userData["phone"] || null,
     });
 
-    let description = this.getFullName();
-    if (email) {
-      if (description) {
-        description += " - "
-      }
-      description += email;
-    }
+    const description = osparc.data.model.User.userDataToDescription(firstName, lastName, email);
     this.set({
       label: userData["userName"] || description,
       description,
@@ -220,19 +210,6 @@
     },
   },
 
-  statics: {
-    userDataToDescription: function(firstName, lastName, email) {
-      let description = [(firstName || ""), (lastName || "")].join(" ").trim(); // the null values will be replaced by empty strings
-      if (email) {
-        if (description) {
-          description += " - "
-        }
-        description += email;
-      }
-      return description;
-    }
-  },
-
   members: {
     createThumbnail: function(size) {
       return osparc.utils.Avatar.emailToThumbnail(this.getEmail(), this.getUsername(), size);
