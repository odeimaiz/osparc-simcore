/* ************************************************************************

   osparc - the simcore frontend

   https://osparc.io

   Copyright:
     2022 IT'IS Foundation, https://itis.swiss

   License:
     MIT: https://opensource.org/licenses/MIT

   Authors:
     * Odei Maiz (odeimaiz)

************************************************************************ */

/**
 * @asset(form/service.json)
 * @asset(form/service-data.json)
 * @ignore(Headers)
 * @ignore(fetch)
 */

qx.Class.define("osparc.dashboard.ServiceBrowser", {
  extend: osparc.dashboard.ResourceBrowserBase,

  construct: function() {
    this._resourceType = "service";
    this.base(arguments);

    this.__sortBy = osparc.service.SortServicesButtons.DefaultSorting;
  },

  properties: {
    multiSelection: {
      check: "Boolean",
      init: false,
      nullable: false,
      event: "changeMultiSelection",
      apply: "__applyMultiSelection"
    }
  },

  members: {
    __sortBy: null,

    // overridden
    initResources: function() {
      this._resourcesList = [];
      this.getChildControl("resources-layout");
      this.reloadResources();
      this._hideLoadingPage();
    },

    reloadResources: function() {
      this.__loadServices();
    },

    __loadServices: function() {
      osparc.service.Store.getServicesLatest()
        .then(servicesLatest => {
          const servicesList = [];
          Object.keys(servicesLatest).forEach(key => {
            const serviceLatest = servicesLatest[key];
            // do not show frontend services
            if (key.includes("simcore/services/frontend/")) {
              return;
            }
<<<<<<< HEAD
          }
          this.__setServicesToList(servicesList);
=======
            // do not show retired services
            if (servicesLatest[key]["retired"]) {
              return;
            }
            servicesList.push(serviceLatest);
          });
          this.__setResourcesToList(servicesList);
>>>>>>> 5a2e51d8
        })
        .catch(err => {
          console.error(err);
          this.__setServicesToList([]);
        });
    },

    _updateServiceData: function(serviceData) {
      serviceData["resourceType"] = "service";
      const servicesList = this._resourcesList;
      const index = servicesList.findIndex(service => service["key"] === serviceData["key"] && service["version"] === serviceData["version"]);
      if (index !== -1) {
        servicesList[index] = serviceData;
        this._reloadCards();
      }
    },

    __setServicesToList: function(servicesList) {
      servicesList.forEach(service => service["resourceType"] = "service");
      osparc.service.Utils.sortObjectsBasedOn(servicesList, this.__sortBy);
      this._resourcesList = servicesList;
      this._reloadCards();
    },

    _reloadCards: function() {
      this._resourcesContainer.setResourcesToList(this._resourcesList);
      const cards = this._resourcesContainer.reloadCards("servicesList");
      cards.forEach(card => {
        card.setMultiSelectionMode(this.getMultiSelection());
        card.addListener("execute", () => this.__itemClicked(card), this);
        this._populateCardMenu(card);
      });
      osparc.filter.UIFilterController.dispatch("searchBarFilter");
    },

    __itemClicked: function(card) {
      const serviceData = card.getResourceData();
      this._openResourceDetails(serviceData);
      this.resetSelection();
    },

    _createStudyFromService: function(key, version) {
      if (!this._checkLoggedIn()) {
        return;
      }

      this._showLoadingPage(this.tr("Creating ") + osparc.product.Utils.getStudyAlias());
      osparc.study.Utils.createStudyFromService(key, version)
        .then(studyId => {
          const openCB = () => this._hideLoadingPage();
          const cancelCB = () => {
            this._hideLoadingPage();
            const params = {
              url: {
                "studyId": studyId
              }
            };
            osparc.data.Resources.fetch("studies", "delete", params, studyId);
          };
          const isStudyCreation = true;
          this._startStudyById(studyId, openCB, cancelCB, isStudyCreation);
        })
        .catch(err => {
          this._hideLoadingPage();
          osparc.FlashMessenger.getInstance().logAs(err.message, "ERROR");
          console.error(err);
        });
    },

    // LAYOUT //
    _createLayout: function() {
      this._createResourcesLayout();
      const list = this._resourcesContainer.getFlatList();
      if (list) {
        osparc.utils.Utils.setIdToWidget(list, "servicesList");
      }

      this.__addNewServiceButtons();
      this._toolbar.add(new qx.ui.core.Spacer(), {
        flex: 1
      });
      this.__addSortingButtons();
      this._addGroupByButton();
      this._addViewModeButton();

      this._addResourceFilter();

      return this._resourcesContainer;
    },

    __addNewServiceButtons: function() {
      const platformName = osparc.store.StaticInfo.getInstance().getPlatformName();
      const hasRights = osparc.data.Permissions.getInstance().canDo("studies.template.create.productAll");
      if (platformName === "dev") {
        const testDataButton = new qx.ui.form.Button(this.tr("Test with data"), "@FontAwesome5Solid/plus-circle/14");
        testDataButton.addListener("execute", () => {
          osparc.utils.Utils.fetchJSON("/resource/form/service-data.json")
            .then(data => {
              this.__displayServiceSubmissionForm(data);
            });
        });
        this._toolbar.add(testDataButton);
      }

      const addServiceButton = new qx.ui.form.Button(this.tr("Submit new service"), "@FontAwesome5Solid/plus-circle/14");
      addServiceButton.set({
        appearance: "form-button-outlined",
        visibility: hasRights ? "visible" : "excluded"
      });
      addServiceButton.addListener("execute", () => this.__displayServiceSubmissionForm());
      this._toolbar.add(addServiceButton);
    },

    __addSortingButtons: function() {
      const containerSortButtons = new osparc.service.SortServicesButtons();
      containerSortButtons.set({
        appearance: "form-button-outlined"
      });
      containerSortButtons.addListener("sortBy", e => {
        this.__sortBy = e.getData();
        this.__setServicesToList(this._resourcesList);
      }, this);
      this._toolbar.add(containerSortButtons);
    },

    _populateCardMenu: function(card) {
      const menu = card.getMenu();
      const serviceData = card.getResourceData();

      const openButton = this._getOpenMenuButton(serviceData);
      if (openButton) {
        menu.add(openButton);
      }
    },

    __displayServiceSubmissionForm: function(formData) {
      const addServiceWindow = new osparc.ui.window.Window(this.tr("Submit a new service")).set({
        modal: true,
        autoDestroy: true,
        showMinimize: false,
        allowMinimize: false,
        centerOnAppear: true,
        layout: new qx.ui.layout.Grow(),
        width: 600,
        height: 660
      });
      const scroll = new qx.ui.container.Scroll();
      addServiceWindow.add(scroll);
      const form = new osparc.form.json.JsonSchemaForm("/resource/form/service.json", formData);
      form.addListener("ready", () => {
        addServiceWindow.open();
      });
      form.addListener("submit", e => {
        const data = e.getData();
        const headers = new Headers();
        headers.append("Accept", "application/json");
        const body = new FormData();
        body.append("metadata", new Blob([JSON.stringify(data.json)], {
          type: "application/json"
        }));
        if (data.files && data.files.length) {
          const size = data.files[0].size;
          const maxSize = 10 * 1000 * 1000; // 10 MB
          if (size > maxSize) {
            osparc.FlashMessenger.logAs(`The file is too big. Maximum size is ${maxSize}MB. Please provide with a smaller file or a repository URL.`, "ERROR");
            return;
          }
          body.append("attachment", data.files[0], data.files[0].name);
        }
        form.setFetching(true);
        fetch("/v0/publications/service-submission", {
          method: "POST",
          headers,
          body
        })
          .then(resp => {
            if (resp.ok) {
              osparc.FlashMessenger.logAs("Your data was sent to our curation team. We will get back to you shortly.", "INFO");
              addServiceWindow.close();
            } else {
              osparc.FlashMessenger.logAs(`A problem occurred while processing your data: ${resp.statusText}`, "ERROR");
            }
          })
          .finally(() => form.setFetching(false));
      });
      scroll.add(form);
    }
  }
});<|MERGE_RESOLUTION|>--- conflicted
+++ resolved
@@ -67,18 +67,13 @@
             if (key.includes("simcore/services/frontend/")) {
               return;
             }
-<<<<<<< HEAD
-          }
-          this.__setServicesToList(servicesList);
-=======
             // do not show retired services
             if (servicesLatest[key]["retired"]) {
               return;
             }
             servicesList.push(serviceLatest);
           });
-          this.__setResourcesToList(servicesList);
->>>>>>> 5a2e51d8
+          this.__setServicesToList(servicesList);
         })
         .catch(err => {
           console.error(err);
