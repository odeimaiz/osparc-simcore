--- conflicted
+++ resolved
@@ -144,16 +144,11 @@
     },
 
     reloadResources: function() {
-<<<<<<< HEAD
       if (
         osparc.data.Permissions.getInstance().canDo("studies.user.read") &&
         osparc.auth.Manager.getInstance().isLoggedIn()
       ) {
         this.__reloadFoldersAndStudies();
-=======
-      if (osparc.data.Permissions.getInstance().canDo("studies.user.read")) {
-        this.__reloadStudies();
->>>>>>> a3b8340a
       } else {
         this.__resetStudiesList();
       }
