--- conflicted
+++ resolved
@@ -100,11 +100,7 @@
   },
 
   members: {
-<<<<<<< HEAD
-=======
     __dontShowTutorial: null,
-    __currentRequest: null,
->>>>>>> 4699e196
     __workspacesList: null,
     __foldersList: null,
 
