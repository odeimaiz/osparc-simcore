--- conflicted
+++ resolved
@@ -530,17 +530,12 @@
       // Make sure we have access to that service
       const versions = osparc.service.Utils.getVersions(serviceKey);
       if (versions.length && newButtonInfo) {
-        const latestVersion = versions[versions.length-1];
         const title = newButtonInfo.title + " v" + latestVersion;
         const desc = newButtonInfo.description;
         const newStudyFromServiceButton = (mode === "grid") ? new osparc.dashboard.GridButtonNew(title, desc) : new osparc.dashboard.ListButtonNew(title, desc);
         newStudyFromServiceButton.setCardKey("new-"+serviceKey);
         osparc.utils.Utils.setIdToWidget(newStudyFromServiceButton, newButtonInfo.idToWidget);
-<<<<<<< HEAD
-        newStudyFromServiceButton.addListener("execute", () => this.__newStudyFromServiceBtnClicked(newStudyFromServiceButton, serviceKey, latestVersion, newButtonInfo.newStudyLabel));
-=======
         newStudyFromServiceButton.addListener("execute", () => this.__newStudyFromServiceBtnClicked(newStudyFromServiceButton, serviceKey, versions[0], newButtonInfo.newStudyLabel));
->>>>>>> aede3c36
         if (this._resourcesContainer.getMode() === "list") {
           const width = this._resourcesContainer.getBounds().width - 15;
           newStudyFromServiceButton.setWidth(width);
