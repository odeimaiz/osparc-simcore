--- conflicted
+++ resolved
@@ -287,11 +287,8 @@
       this.__listenToNodeProgress();
       this.__listenToNoMoreCreditsEvents();
       this.__listenToEvent();
-<<<<<<< HEAD
       this.__listenToStateInputPorts();
-=======
       this.__listenToServiceStatus();
->>>>>>> ee3ac42d
     },
 
     __listenToLogger: function() {
@@ -419,7 +416,26 @@
       }
     },
 
-<<<<<<< HEAD
+    __listenToServiceStatus: function() {
+      const socket = osparc.wrapper.WebSocket.getInstance();
+
+      // callback for events
+      if (!socket.slotExists("serviceStatus")) {
+        socket.on("serviceStatus", data => {
+          const nodeId = data["service_uuid"];
+          const workbench = this.getStudy().getWorkbench();
+          const node = workbench.getNode(nodeId);
+          if (node) {
+            if (node.getIframeHandler()) {
+              node.getIframeHandler().onNodeState(data);
+            }
+          } else if (osparc.data.Permissions.getInstance().isTester()) {
+            console.log("Ignored ws 'progress' msg", data);
+          }
+        }, this);
+      }
+    },
+
     __listenToStateInputPorts: function() {
       const socket = osparc.wrapper.WebSocket.getInstance();
       if (!socket.slotExists("stateInputPorts")) {
@@ -475,26 +491,6 @@
             node.getPropForm().retrievedPortData(portId, false);
             break;
         }
-=======
-    __listenToServiceStatus: function() {
-      const socket = osparc.wrapper.WebSocket.getInstance();
-
-      // callback for events
-      if (!socket.slotExists("serviceStatus")) {
-        socket.on("serviceStatus", data => {
-          const nodeId = data["service_uuid"];
-          const workbench = this.getStudy().getWorkbench();
-          const node = workbench.getNode(nodeId);
-          if (node) {
-            if (node.getIframeHandler()) {
-              node.getIframeHandler().onNodeState(data);
-            }
-          } else if (osparc.data.Permissions.getInstance().isTester()) {
-            console.log("Ignored ws 'progress' msg", data);
-          }
-        }, this);
->>>>>>> ee3ac42d
-      }
     },
 
     __reloadSnapshotsAndIterations: function() {
