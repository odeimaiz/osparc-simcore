/* ************************************************************************

   osparc - the simcore frontend

   https://osparc.io

   Copyright:
     2024 IT'IS Foundation, https://itis.swiss

   License:
     MIT: https://opensource.org/licenses/MIT

   Authors:
     * Odei Maiz (odeimaiz)

************************************************************************ */

qx.Class.define("osparc.desktop.credits.CreditsIndicatorButton", {
  extend: osparc.desktop.credits.CreditsImage,

  construct: function() {
    this.base(arguments);

    this.set({
      cursor: "pointer",
      padding: [3, 8]
    });

    this.getChildControl("image").set({
<<<<<<< HEAD
      marginTop: 10,
      width: 24,
      maxWidth: 24,
      height: 24,
      maxHeight: 24
=======
      width: 24,
      height: 24
>>>>>>> b5d82e0d
    });

    this.__creditsContainer = new osparc.desktop.credits.CreditsNavBarContainer();
    this.__creditsContainer.exclude();

    this.addListener("tap", this.__buttonTapped, this);
  },


  members: {
    __creditsContainer: null,
    __tappedOut: null,

    __buttonTapped: function() {
      if (this.__tappedOut) {
        this.__tappedOut = false;
        return;
      }
      this.__showCreditsContainer();
    },

    __showCreditsContainer: function() {
      const tapListener = event => {
        // In case a notification was tapped propagate the event so it can be handled by the NotificationUI
        if (osparc.utils.Utils.isMouseOnElement(this.__creditsContainer, event)) {
          return;
        }
        // I somehow can't stop the propagation of the event so workaround:
        // If the user tapped on the bell we don't want to show it again
        if (osparc.utils.Utils.isMouseOnElement(this, event)) {
          this.__tappedOut = true;
        }
        this.__hideNotifications();
        document.removeEventListener("mousedown", tapListener, this);
      };

      const bounds = this.getBounds();
      const cel = this.getContentElement();
      if (cel) {
        const domeEle = cel.getDomElement();
        if (domeEle) {
          const rect = domeEle.getBoundingClientRect();
          bounds.left = parseInt(rect.x);
          bounds.top = parseInt(rect.y);
        }
      }
      const bottom = bounds.top+bounds.height;
      const right = bounds.left+bounds.width;
      this.__creditsContainer.setPosition(right, bottom);
      this.__creditsContainer.show();

      document.addEventListener("mousedown", tapListener, this);
    },

    __hideNotifications: function() {
      this.__creditsContainer.exclude();
    }
  }
});<|MERGE_RESOLUTION|>--- conflicted
+++ resolved
@@ -27,16 +27,8 @@
     });
 
     this.getChildControl("image").set({
-<<<<<<< HEAD
-      marginTop: 10,
-      width: 24,
-      maxWidth: 24,
-      height: 24,
-      maxHeight: 24
-=======
       width: 24,
       height: 24
->>>>>>> b5d82e0d
     });
 
     this.__creditsContainer = new osparc.desktop.credits.CreditsNavBarContainer();
