/* ************************************************************************

   osparc - the simcore frontend

   https://osparc.io

   Copyright:
     2020 IT'IS Foundation, https://itis.swiss

   License:
     MIT: https://opensource.org/licenses/MIT

   Authors:
     * Odei Maiz (odeimaiz)

************************************************************************ */

/**
 *
 */

qx.Class.define("osparc.desktop.WorkbenchView", {
  extend: qx.ui.splitpane.Pane,

  construct: function() {
    this.base(arguments, "horizontal");

    this.setOffset(2);
    osparc.desktop.WorkbenchView.decorateSplitter(this.getChildControl("splitter"));
    osparc.desktop.WorkbenchView.decorateSlider(this.getChildControl("slider"));

    this.__sidePanels = this.getChildControl("side-panels");
    this.getChildControl("main-panel-tabs");
    this.__workbenchPanel = new osparc.desktop.WorkbenchPanel();
    this.__workbenchUI = this.__workbenchPanel.getMainView();

    this.__attachEventHandlers();
  },

  statics: {
    TAB_BUTTON_HEIGHT: 46,

    decorateSplitter: function(splitter) {
      const colorManager = qx.theme.manager.Color.getInstance();
      const binaryColor = osparc.utils.Utils.getRoundedBinaryColor(colorManager.resolve("background-main"));
      splitter.set({
        width: 2,
        backgroundColor: binaryColor
      });
      colorManager.addListener("changeTheme", () => {
        const newBinaryColor = osparc.utils.Utils.getRoundedBinaryColor(colorManager.resolve("background-main"));
        splitter.setBackgroundColor(newBinaryColor);
      }, this);
    },

    decorateSlider: function(slider) {
      slider.set({
        width: 2,
        backgroundColor: "#007fd4", // Visual Studio blue
        opacity: 1
      });
    }
  },

  events: {
    "changeSelectedNode": "qx.event.type.Data",
    "collapseNavBar": "qx.event.type.Event",
    "expandNavBar": "qx.event.type.Event",
    "backToDashboardPressed": "qx.event.type.Event",
    "slidesEdit": "qx.event.type.Event",
    "slidesAppStart": "qx.event.type.Event",
    "annotationRectStart": "qx.event.type.Event",
    "takeSnapshot": "qx.event.type.Event",
    "showSnapshots": "qx.event.type.Event",
    "createIterations": "qx.event.type.Event",
    "showIterations": "qx.event.type.Event"
  },

  properties: {
    study: {
      check: "osparc.data.model.Study",
      apply: "_applyStudy",
      nullable: false
    }
  },

  members: {
    __sidePanels: null,
    __nodesPage: null,
    __studyTreeItem: null,
    __nodesTree: null,
    __filesTree: null,
    __storagePage: null,
    __studyOptionsPage: null,
    __infoPage: null,
    __settingsPage: null,
    __outputsPage: null,
    __nodeOptionsPage: null,
    __workbenchPanel: null,
    __workbenchPanelPage: null,
    __workbenchUI: null,
    __workbenchUIConnected: null,
    __iframePage: null,
    __loggerView: null,
    __currentNodeId: null,
    __startAppButton: null,
    __editSlidesButton: null,
    __startAppButtonTB: null,
    __collapseWithUserMenu: null,

    _createChildControlImpl: function(id) {
      let control;
      switch (id) {
        case "side-panels": {
          control = new qx.ui.splitpane.Pane("horizontal").set({
            offset: 2,
            width: Math.min(parseInt(window.innerWidth * (0.16 + 0.24)), 550)
          });
          osparc.desktop.WorkbenchView.decorateSplitter(control.getChildControl("splitter"));
          osparc.desktop.WorkbenchView.decorateSlider(control.getChildControl("slider"));
          this.add(control, 0); // flex 0
          break;
        }
        case "collapsible-view-left": {
          const sidePanels = this.getChildControl("side-panels");
          control = new osparc.widget.CollapsibleViewLight().set({
            minWidth: osparc.widget.CollapsibleViewLight.CARET_WIDTH,
            width: Math.min(parseInt(window.innerWidth * 0.16), 240)
          });
          const caretExpandedLayout = control.getChildControl("caret-expanded-layout");
          caretExpandedLayout.addAt(this.__createCollapsibleViewSpacer(), 0);
          const caretCollapsedLayout = control.getChildControl("caret-collapsed-layout");
          caretCollapsedLayout.addAt(this.__createCollapsibleViewSpacer(), 0);
          control.bind("collapsed", control, "maxWidth", {
            converter: collapsed => collapsed ? osparc.widget.CollapsibleViewLight.CARET_WIDTH : null
          });
          control.bind("collapsed", sidePanels, "width", {
            converter: collapsed => this.__getSidePanelsNewWidth(collapsed, sidePanels, control)
          });
          control.addListener("changeCollapsed", e => {
            const collapsed = e.getData();
            const collapsibleViewLeft = this.getChildControl("collapsible-view-right");
            // if both panes are collapsed set the maxWidth of the layout to 2*15
            if (collapsed && collapsibleViewLeft.isCollapsed()) {
              sidePanels.setMaxWidth(2 * osparc.widget.CollapsibleViewLight.CARET_WIDTH);
            } else {
              sidePanels.setMaxWidth(null);
            }
          }, this);
          // flex 0 by default, this will be changed if "collapsible-view-right" gets collapsed
          sidePanels.add(control, 0);
          break;
        }
        case "collapsible-view-right": {
          const sidePanels = this.getChildControl("side-panels");
          control = new osparc.widget.CollapsibleViewLight().set({
            minWidth: 15,
            width: Math.min(parseInt(window.innerWidth * 0.24), 310)
          });
          const caretExpandedLayout = control.getChildControl("caret-expanded-layout");
          caretExpandedLayout.addAt(this.__createCollapsibleViewSpacer(), 0);
          const caretCollapsedLayout = control.getChildControl("caret-collapsed-layout");
          caretCollapsedLayout.addAt(this.__createCollapsibleViewSpacer(), 0);
          control.bind("collapsed", control, "maxWidth", {
            converter: collapsed => collapsed ? osparc.widget.CollapsibleViewLight.CARET_WIDTH : null
          });
          control.bind("collapsed", sidePanels, "width", {
            converter: collapsed => this.__getSidePanelsNewWidth(collapsed, sidePanels, control)
          });
          control.addListener("changeCollapsed", e => {
            // switch flex to 1 if the secondary pane gets collapsed
            const collapsed = e.getData();
            const collapsibleViewLeft = this.getChildControl("collapsible-view-left");
            collapsibleViewLeft.setLayoutProperties({flex: collapsed ? 1 : 0});
            control.setLayoutProperties({flex: collapsed ? 0 : 1});
            // if both panes are collapsed set the maxWidth of the layout to 2*15
            if (collapsed && collapsibleViewLeft.isCollapsed()) {
              sidePanels.setMaxWidth(2 * osparc.widget.CollapsibleViewLight.CARET_WIDTH);
            } else {
              sidePanels.setMaxWidth(null);
            }
          }, this);
          sidePanels.add(control, 1); // flex 1
          break;
        }
        case "side-panel-left-tabs": {
          control = new qx.ui.tabview.TabView().set({
            contentPadding: osparc.widget.CollapsibleViewLight.CARET_WIDTH + 2, // collapse bar + padding
            contentPaddingRight: 2,
            barPosition: "top"
          });
          const collapsibleViewLeft = this.getChildControl("collapsible-view-left");
          collapsibleViewLeft.setContent(control);
          control.setBackgroundColor("background-main-2");
          collapsibleViewLeft.getChildControl("expand-button").setBackgroundColor("background-main-2");
          collapsibleViewLeft.getChildControl("collapse-button").setBackgroundColor("background-main-2");
          break;
        }
        case "side-panel-right-tabs": {
          control = new qx.ui.tabview.TabView().set({
            contentPadding: osparc.widget.CollapsibleViewLight.CARET_WIDTH + 2, // collapse bar + padding
            contentPaddingRight: 2,
            barPosition: "top"
          });
          const collapsibleViewRight = this.getChildControl("collapsible-view-right");
          collapsibleViewRight.setContent(control);
          break;
        }
        case "main-panel-tabs": {
          control = new qx.ui.tabview.TabView().set({
            contentPadding: 2,
            barPosition: "top"
          });
          this.add(control, 1); // flex 1
          break;
        }
      }
      return control || this.base(arguments, id);
    },

    getNodesTree: function() {
      return this.__nodesTree;
    },

    getWorkbenchUI: function() {
      return this.__workbenchUI;
    },

    __getSidePanelsNewWidth: function(collapsing, sidePanels, collapsibleView) {
      let sidePanelsNewWidth = null;
      const sidePanelsWidth = sidePanels.getBounds().width;
      if (collapsing) {
        const content = collapsibleView.getChildControl("scroll-content");
        sidePanelsNewWidth = sidePanelsWidth - content.getBounds().width;
      } else if ("precollapseWidth" in collapsibleView) {
        sidePanelsNewWidth = sidePanelsWidth + (collapsibleView.precollapseWidth - osparc.widget.CollapsibleViewLight.CARET_WIDTH);
      }
      return sidePanelsNewWidth;
    },

    _applyStudy: function(study) {
      if (study) {
        this.__initViews();
        this.__connectEvents();
        this.__attachSocketEventHandlers();

        study.getWorkbench().addListener("pipelineChanged", () => this.__evalSlidesButtons());
        study.getUi().getSlideshow().addListener("changeSlideshow", () => this.__evalSlidesButtons());
        study.getUi().addListener("changeMode", () => this.__evalSlidesButtons());
        this.__evalSlidesButtons();

        // if there are no nodes, preselect the study item (show study info)
        const nodes = study.getWorkbench().getNodes(true);
        if (Object.values(nodes).length === 0) {
          this.__studyTreeItem.selectStudyItem();
        }
      }
      this.__workbenchPanel.getToolbar().setStudy(study);
    },

    __createTabPage: function(icon, tooltip, widget, backgroundColor = "background-main") {
      const tabPage = new qx.ui.tabview.Page().set({
        layout: new qx.ui.layout.VBox(10),
        backgroundColor,
        icon: icon + "/24"
      });
      const tabPageBtn = tabPage.getChildControl("button").set({
        toolTipText: tooltip,
        paddingTop: 12,
        height: this.self().TAB_BUTTON_HEIGHT,
        alignX: "center",
        alignY: "middle",
        backgroundColor
      });
      osparc.utils.Utils.removeBorder(tabPageBtn);
      tabPageBtn.bind("value", tabPageBtn, "backgroundColor", {
        converter: val => val ? backgroundColor : "background-main-4"
      });
      if (widget) {
        tabPage.add(widget, {
          flex: 1
        });
      }
      return tabPage;
    },

    __initViews: function() {
      const study = this.getStudy();
      if (study === null) {
        return;
      }
      this.__initPrimaryColumn();
      this.__initSecondaryColumn();
      this.__initMainView();
    },

    __initPrimaryColumn: function() {
      const primaryColumnBGColor = "background-main-2";
      const study = this.getStudy();

      const tabViewPrimary = this.getChildControl("side-panel-left-tabs");
      this.__removePages(tabViewPrimary);
      tabViewPrimary.setBackgroundColor(primaryColumnBGColor);
      const collapsibleViewLeft = this.getChildControl("collapsible-view-left");
      collapsibleViewLeft.getChildControl("expand-button").setBackgroundColor(primaryColumnBGColor);
      collapsibleViewLeft.getChildControl("collapse-button").setBackgroundColor(primaryColumnBGColor);


      const topBar = tabViewPrimary.getChildControl("bar");
      topBar.set({
        height: this.self().TAB_BUTTON_HEIGHT,
        backgroundColor: "background-main-4",
        paddingLeft: osparc.widget.CollapsibleViewLight.CARET_WIDTH
      });
      this.__addTopBarSpacer(topBar);

      const homeAndNodesTree = new qx.ui.container.Composite(new qx.ui.layout.VBox(15)).set({
        backgroundColor: primaryColumnBGColor
      });

      const studyTreeItem = this.__studyTreeItem = new osparc.widget.StudyTitleOnlyTree().set({
        alignY: "middle",
        minHeight: 32,
        maxHeight: 32,
        backgroundColor: primaryColumnBGColor
      });
      studyTreeItem.setStudy(study);
      homeAndNodesTree.add(studyTreeItem);

      const nodesTree = this.__nodesTree = new osparc.widget.NodesTree().set({
        backgroundColor: primaryColumnBGColor,
        allowGrowY: true,
        minHeight: 5
      });
      nodesTree.setStudy(study);
      homeAndNodesTree.add(nodesTree);

      const addNewNodeBtn = new qx.ui.form.Button().set({
        appearance: "strong-button",
        label: this.tr("New Node"),
        icon: "@FontAwesome5Solid/plus/14",
        allowGrowX: false,
        alignX: "center",
        marginLeft: 14
      });
      addNewNodeBtn.addListener("execute", () => {
        this.__workbenchUI.openServiceCatalog({
          x: 50,
          y: 50
        }, {
          x: 50,
          y: 50
        });
      });
      homeAndNodesTree.add(addNewNodeBtn);

      const nodesPage = this.__nodesPage = this.__createTabPage("@FontAwesome5Solid/list", this.tr("Nodes"), homeAndNodesTree, primaryColumnBGColor);
      tabViewPrimary.add(nodesPage);

      const filesTree = this.__filesTree = new osparc.file.FilesTree().set({
        backgroundColor: primaryColumnBGColor,
        dragMechanism: true,
        hideRoot: true
      });
      filesTree.populateTree();
      const storagePage = this.__storagePage = this.__createTabPage("@FontAwesome5Solid/database", this.tr("Storage"), filesTree, primaryColumnBGColor);
      tabViewPrimary.add(storagePage);

      this.__addTopBarSpacer(topBar);
    },

    __initSecondaryColumn: function() {
      const tabViewSecondary = this.getChildControl("side-panel-right-tabs");
      this.__removePages(tabViewSecondary);

      const topBar = tabViewSecondary.getChildControl("bar");
      topBar.set({
        height: this.self().TAB_BUTTON_HEIGHT,
        backgroundColor: "background-main-4",
        paddingLeft: osparc.widget.CollapsibleViewLight.CARET_WIDTH
      });
      this.__addTopBarSpacer(topBar);

      const studyOptionsPage = this.__studyOptionsPage = this.__createTabPage("@FontAwesome5Solid/book", this.tr("Study options"));
      studyOptionsPage.getLayout().set({
        separator: "separator-vertical",
        spacing: 15
      });
      studyOptionsPage.exclude();
      tabViewSecondary.add(studyOptionsPage);

      const infoPage = this.__infoPage = this.__createTabPage("@FontAwesome5Solid/info", this.tr("Information"));
      infoPage.exclude();
      tabViewSecondary.add(infoPage);

      const settingsPage = this.__settingsPage = this.__createTabPage("@FontAwesome5Solid/sign-in-alt", this.tr("Settings"));
      settingsPage.exclude();
      tabViewSecondary.add(settingsPage);

      const outputsPage = this.__outputsPage = this.__createTabPage("@FontAwesome5Solid/sign-out-alt", this.tr("Outputs"));
      osparc.utils.Utils.setIdToWidget(outputsPage.getChildControl("button"), "outputsTabButton");
      outputsPage.exclude();
      tabViewSecondary.add(outputsPage);

      const nodeOptionsPage = this.__nodeOptionsPage = this.__createTabPage("@FontAwesome5Solid/cogs", this.tr("Service Options"));
      nodeOptionsPage.getLayout().setSpacing(20);
      osparc.utils.Utils.setIdToWidget(nodeOptionsPage.getChildControl("button"), "nodeOptionsTabButton");
      nodeOptionsPage.exclude();
      tabViewSecondary.add(nodeOptionsPage);

      this.__addTopBarSpacer(topBar);

      this.__populateSecondPanel();
    },

    __initMainView: function() {
      const study = this.getStudy();

      const tabViewMain = this.getChildControl("main-panel-tabs");
      this.__removePages(tabViewMain);

      const topBar = tabViewMain.getChildControl("bar");
      topBar.set({
        height: this.self().TAB_BUTTON_HEIGHT,
        backgroundColor: "background-main-4"
      });
      this.__addTopBarSpacer(topBar);


      this.__workbenchUI.setStudy(study);
      this.__workbenchUI.loadModel(study.getWorkbench());
      const workbenchPanelPage = this.__workbenchPanelPage = this.__createTabPage("@FontAwesome5Solid/object-group", this.tr("Workbench"), this.__workbenchPanel);
      tabViewMain.add(workbenchPanelPage);

      const iframePage = this.__iframePage = this.__createTabPage("@FontAwesome5Solid/desktop", this.tr("Interactive"));
      osparc.utils.Utils.setIdToWidget(iframePage.getChildControl("button"), "iframeTabButton");
      tabViewMain.add(iframePage);

      const loggerView = this.__loggerView = new osparc.widget.logger.LoggerView();
      const logsPage = this.__logsPage = this.__createTabPage("@FontAwesome5Solid/file-alt", this.tr("Logger"), loggerView);
      osparc.utils.Utils.setIdToWidget(logsPage.getChildControl("button"), "loggerTabButton");
      tabViewMain.add(logsPage);


      this.__addTopBarSpacer(topBar);

      const startAppButtonTB = this.__startAppButtonTB = new qx.ui.form.Button().set({
        label: this.tr("App Mode"),
        toolTipText: this.tr("Start App Mode"),
        icon: "@FontAwesome5Solid/play/14",
        alignY: "middle",
        ...osparc.navigation.NavigationBar.BUTTON_OPTIONS
      });
      startAppButtonTB.addListener("execute", () => this.fireEvent("slidesAppStart"));
      topBar.add(startAppButtonTB);

      const collapseWithUserMenu = this.__collapseWithUserMenu = new osparc.desktop.CollapseWithUserMenu();
      [
        "backToDashboardPressed",
        "collapseNavBar",
        "expandNavBar"
      ].forEach(signalName => collapseWithUserMenu.addListener(signalName, () => this.fireEvent(signalName)), this);

      topBar.add(collapseWithUserMenu);
    },

    getCollapseWithUserMenu: function() {
      return this.__collapseWithUserMenu;
    },

    __removePages: function(tabView) {
      const pages = tabView.getChildren();
      // remove pages
      for (let i = pages.length - 1; i >= 0; i--) {
        tabView.remove(pages[i]);
      }
      // remove spacers
      const topBar = tabView.getChildControl("bar");
      topBar.removeAll();
    },

    __addTopBarSpacer: function(tabViewTopBar) {
      const spacer = new qx.ui.core.Widget().set({
        backgroundColor: "background-main-4"
      });
      tabViewTopBar.add(spacer, {
        flex: 1
      });
    },

    __createCollapsibleViewSpacer: function() {
      const spacer = new qx.ui.core.Widget().set({
        backgroundColor: "background-main-4",
        height: this.self().TAB_BUTTON_HEIGHT
      });
      return spacer;
    },

    __connectEvents: function() {
      const studyTreeItem = this.__studyTreeItem;
      const nodesTree = this.__nodesTree;
      const workbenchUI = this.__workbenchUI;

      studyTreeItem.addListener("changeSelectedNode", () => {
        nodesTree.resetSelection();
        this.__populateSecondPanel(this.getStudy());
        this.__evalIframe();
        this.__openWorkbenchTab();
        this.__loggerView.setCurrentNodeId(null);
      });
      nodesTree.addListener("changeSelectedNode", e => {
        studyTreeItem.resetSelection();
        const nodeId = e.getData();
        const workbench = this.getStudy().getWorkbench();
        const node = workbench.getNode(nodeId);
        if (node) {
          this.__populateSecondPanel(node);
          this.__openIframeTab(node);
        }
        this.__loggerView.setCurrentNodeId(nodeId);
        this.__workbenchUI.nodeSelected(nodeId);
        this.fireDataEvent("changeSelectedNode", nodeId);
      });

      if (this.__workbenchUIConnected === null) {
        workbenchUI.addListener("changeSelectedNode", e => {
          // one click
          const nodeId = e.getData();
          if (nodeId) {
            studyTreeItem.resetSelection();
            this.__nodesTree.nodeSelected(nodeId);
            const workbench = this.getStudy().getWorkbench();
            const node = workbench.getNode(nodeId);
            this.__populateSecondPanel(node);
            this.__evalIframe(node);
            this.__loggerView.setCurrentNodeId(nodeId);
            this.fireDataEvent("changeSelectedNode", nodeId);
          } else {
            // empty selection
            this.__studyTreeItem.selectStudyItem();
          }
        });
        workbenchUI.addListener("nodeSelected", e => {
          // double click
          const nodeId = e.getData();
          if (nodeId) {
            studyTreeItem.resetSelection();
            this.__nodesTree.nodeSelected(nodeId);
            const workbench = this.getStudy().getWorkbench();
            const node = workbench.getNode(nodeId);
            this.__populateSecondPanel(node);
            this.__openIframeTab(node);
            this.__loggerView.setCurrentNodeId(nodeId);
          }
        }, this);
      }

      nodesTree.addListener("fullscreenNode", e => {
        const nodeId = e.getData();
        if (nodeId) {
          studyTreeItem.resetSelection();
          const workbench = this.getStudy().getWorkbench();
          const node = workbench.getNode(nodeId);
          if (node) {
            this.__populateSecondPanel(node);
            this.__openIframeTab(node);
            node.getLoadingPage().maximizeIFrame(true);
            node.getIFrame().maximizeIFrame(true);
          }
          this.__loggerView.setCurrentNodeId(nodeId);
          this.__workbenchUI.nodeSelected(nodeId);
        }
      }, this);
      nodesTree.addListener("removeNode", e => {
        const nodeId = e.getData();
        this.__removeNode(nodeId);
      }, this);

      if (this.__workbenchUIConnected === null) {
        workbenchUI.addListener("removeNode", e => {
          const nodeId = e.getData();
          this.__removeNode(nodeId);
        }, this);
        workbenchUI.addListener("removeNodes", e => {
          const nodeIds = e.getData();
          this.__removeNodes(nodeIds);
        }, this);
        workbenchUI.addListener("removeEdge", e => {
          const edgeId = e.getData();
          this.__removeEdge(edgeId);
        }, this);
      }

      const workbench = this.getStudy().getWorkbench();
      workbench.addListener("pipelineChanged", this.__workbenchChanged, this);

      workbench.addListener("showInLogger", e => {
        const data = e.getData();
        const nodeId = data.nodeId;
        const msg = data.msg;
        const logLevel = ("level" in data) ? data["level"] : "INFO";
        switch (logLevel) {
          case "DEBUG":
            this.__loggerView.debug(nodeId, msg);
            break;
          case "WARNING":
            this.__loggerView.warn(nodeId, msg);
            break;
          case "ERROR":
            this.__loggerView.error(nodeId, msg);
            break;
          default:
            this.__loggerView.info(nodeId, msg);
            break;
        }
      }, this);

      workbench.addListener("fileRequested", () => {
        if (this.getStudy().getUi().getMode() === "workbench") {
          const tabViewLeftPanel = this.getChildControl("side-panel-left-tabs");
          tabViewLeftPanel.setSelection([this.__storagePage]);
        }
      }, this);

      this.__workbenchUIConnected = true;
    },

    __attachSocketEventHandlers: function() {
      // Listen to socket
      const socket = osparc.wrapper.WebSocket.getInstance();

      // callback for incoming logs
      const slotName = "logger";
      if (!socket.slotExists(slotName)) {
        socket.on(slotName, jsonString => {
          const data = JSON.parse(jsonString);
          if (Object.prototype.hasOwnProperty.call(data, "project_id") && this.getStudy().getUuid() !== data["project_id"]) {
            // Filtering out logs from other studies
            return;
          }
          const nodeId = data["node_id"];
          const messages = data["messages"];
          const logLevelMap = osparc.widget.logger.LoggerView.LOG_LEVEL_MAP;
          const logLevel = ("log_level" in data) ? logLevelMap[data["log_level"]] : "INFO";
          switch (logLevel) {
            case "DEBUG":
              this.__loggerView.debugs(nodeId, messages);
              break;
            case "WARNING":
              this.__loggerView.warns(nodeId, messages);
              break;
            case "ERROR":
              this.__loggerView.errors(nodeId, messages);
              break;
            default:
              this.__loggerView.infos(nodeId, messages);
              break;
          }
          const nodeLogger = this.__getNodeLogger(nodeId);
          if (nodeLogger) {
            nodeLogger.infos(nodeId, messages);
          }
        }, this);
      }
      socket.emit(slotName);

      // callback for incoming progress
      const slotName2 = "progress";
      if (!socket.slotExists(slotName2)) {
        socket.on(slotName2, jsonString => {
          const data = JSON.parse(jsonString);
          if (Object.prototype.hasOwnProperty.call(data, "project_id") && this.getStudy().getUuid() !== data["project_id"]) {
            // Filtering out logs from other studies
            return;
          }
          const nodeId = data["node_id"];
          const progress = Number.parseFloat(data["progress"]).toFixed(4);
          const workbench = this.getStudy().getWorkbench();
          const node = workbench.getNode(nodeId);
          if (node) {
            node.getStatus().setProgress(progress);
          } else if (osparc.data.Permissions.getInstance().isTester()) {
            console.log("Ignored ws 'progress' msg", data);
          }
        }, this);
      }

      this.listenToNodeUpdated();

      this.listenToNodeProgress();

      // callback for events
      const slotName3 = "event";
      if (!socket.slotExists(slotName3)) {
        socket.on(slotName3, jsonString => {
          const data = JSON.parse(jsonString);
          if (Object.prototype.hasOwnProperty.call(data, "project_id") && this.getStudy().getUuid() !== data["project_id"]) {
            // Filtering out logs from other studies
            return;
          }
          const action = data["action"];
          if (action == "RELOAD_IFRAME") {
            // TODO: maybe reload iframe in the future
            // for now a message is displayed to the user
            const nodeId = data["node_id"];

            const workbench = this.getStudy().getWorkbench();
            const node = workbench.getNode(nodeId);
            const label = node.getLabel();
            const text = `New inputs for service ${label}. Please reload to refresh service.`;
            osparc.FlashMessenger.getInstance().logAs(text, "INFO");
          }
        }, this);
      }
    },

    listenToNodeUpdated: function() {
      const socket = osparc.wrapper.WebSocket.getInstance();

      const slotName = "nodeUpdated";
      if (!socket.slotExists(slotName)) {
        socket.on(slotName, jsonString => {
          const data = JSON.parse(jsonString);
          this.getStudy().nodeUpdated(data);
        }, this);
      }
    },

    listenToNodeProgress: function() {
      const socket = osparc.wrapper.WebSocket.getInstance();

      const slotName = "nodeProgress";
      if (!socket.slotExists(slotName)) {
        socket.on(slotName, jsonString => {
          const data = JSON.parse(jsonString);
          this.getStudy().nodeNodeProgressSequence(data);
        }, this);
      }
    },

    getStartStopButtons: function() {
      return this.__workbenchPanel.getToolbar().getChildControl("start-stop-btns");
    },

    getSelectedNodeIDs: function() {
      if (this.__workbenchPanel.getMainView() === this.__workbenchUI) {
        return this.__workbenchUI.getSelectedNodeIDs();
      }
      return [this.__currentNodeId];
    },

    nodeSelected: function(nodeId) {
      if (!this.isPropertyInitialized("study")) {
        return;
      }
      const study = this.getStudy();
      if (nodeId === null || nodeId === undefined) {
        nodeId = study.getUuid();
      }

      this.__currentNodeId = nodeId;
      study.getUi().setCurrentNodeId(nodeId);

      if (this.__nodesTree) {
        this.__nodesTree.nodeSelected(nodeId);
      }

      if (nodeId === study.getUuid()) {
        this.__studyTreeItem.selectStudyItem();
      } else {
        const node = study.getWorkbench().getNode(nodeId);
        this.__populateSecondPanel(node);
      }
    },

    __evalIframe: function(node) {
      if (node && node.getIFrame()) {
        this.__iframePage.getChildControl("button").set({
          enabled: true
        });
        this.__addIframe(node);
      } else {
        this.__iframePage.getChildControl("button").set({
          enabled: false
        });
      }
    },

    __openWorkbenchTab: function() {
      const tabViewMain = this.getChildControl("main-panel-tabs");
      tabViewMain.setSelection([this.__workbenchPanelPage]);
    },

    __openIframeTab: function(node) {
      this.__evalIframe(node);
      const tabViewMain = this.getChildControl("main-panel-tabs");
      if (node && node.getIFrame()) {
        tabViewMain.setSelection([this.__iframePage]);
      } else {
        tabViewMain.setSelection([this.__workbenchPanelPage]);
      }
    },

    __maximizeIframe: function(maximize) {
      this.getBlocker().setStyles({
        display: maximize ? "none" : "block"
      });

      this.getChildControl("side-panels").setVisibility(maximize ? "excluded" : "visible");

      const tabViewMain = this.getChildControl("main-panel-tabs");
      const mainViewtopBar = tabViewMain.getChildControl("bar");
      mainViewtopBar.setVisibility(maximize ? "excluded" : "visible");
    },

    __addIframe: function(node) {
      this.__iframePage.removeAll();

      const loadingPage = node.getLoadingPage();
      const iFrame = node.getIFrame();
      if (loadingPage && iFrame) {
        [
          loadingPage,
          iFrame
        ].forEach(widget => {
          if (widget) {
            widget.addListener("maximize", () => this.__maximizeIframe(true), this);
            widget.addListener("restore", () => this.__maximizeIframe(false), this);
          }
        });
        this.__iFrameChanged(node);

        iFrame.addListener("load", () => this.__iFrameChanged(node), this);
      } else {
        // This will keep what comes after at the bottom
        this.__iframePage.add(new qx.ui.core.Spacer(), {
          flex: 1
        });
      }
    },

    __iFrameChanged: function(node) {
      this.__iframePage.removeAll();

      const loadingPage = node.getLoadingPage();
      const iFrame = node.getIFrame();
      const src = iFrame.getSource();
      const iFrameView = (src === null || src === "about:blank") ? loadingPage : iFrame;
      this.__iframePage.add(iFrameView, {
        flex: 1
      });
    },

    __populateSecondPanel: function(node) {
      [
        this.__studyOptionsPage,
        this.__infoPage,
        this.__settingsPage,
        this.__outputsPage,
        this.__nodeOptionsPage
      ].forEach(page => {
        page.removeAll();
        page.getChildControl("button").exclude();
      });

      const tabViewLeftPanel = this.getChildControl("side-panel-left-tabs");
      tabViewLeftPanel.setSelection([this.__nodesPage]);

      if (node instanceof osparc.data.model.Study) {
        this.__populateSecondPanelStudy(node);
      } else if (node && node.isFilePicker()) {
        this.__populateSecondPanelFilePicker(node);
      } else if (node && node.isParameter()) {
        this.__populateSecondPanelParameter(node);
      } else if (node) {
        this.__populateSecondPanelNode(node);
      }
    },

    __populateSecondPanelStudy: function(study) {
      this.__studyOptionsPage.getChildControl("button").show();
      this.getChildControl("side-panel-right-tabs").setSelection([this.__studyOptionsPage]);

      this.__studyOptionsPage.add(new osparc.info.StudyMedium(study), {
        flex: 1
      });

      this.__studyOptionsPage.add(this.__getSlideshowSection());

      this.__studyOptionsPage.add(this.__getAnnotationsSection());

      const snaps = this.__getSnapshotsSection();
      snaps.exclude();
      const isVCDisabled = osparc.utils.DisabledPlugins.isVersionControlDisabled();
<<<<<<< HEAD
      snaps.setVisibility(isVCDisabled ? "exclude" : "visible");
=======
      snaps.setVisibility(isVCDisabled ? "excluded" : "visible");
>>>>>>> 787861a0
      this.__studyOptionsPage.add(snaps);

      const iters = this.__getIterationsSection();
      const isMMDisabled = osparc.utils.DisabledPlugins.isMetaModelingDisabled();
<<<<<<< HEAD
      snaps.setVisibility(isMMDisabled ? "exclude" : "visible");
=======
      snaps.setVisibility(isMMDisabled ? "excluded" : "visible");
>>>>>>> 787861a0
      this.__studyOptionsPage.add(iters);
    },

    __getSlideshowSection: function() {
      const slideshowSection = new qx.ui.container.Composite(new qx.ui.layout.VBox(10));
      slideshowSection.add(new qx.ui.basic.Label(this.tr("App Mode")).set({
        font: "text-14"
      }));

      const slideshowButtons = new qx.ui.container.Composite(new qx.ui.layout.HBox(5));
      slideshowSection.add(slideshowButtons);

      const buttonsHeight = 28;
      const editSlidesBtn = this.__editSlidesButton = new qx.ui.form.Button().set({
        label: this.tr("Edit"),
        icon: "@FontAwesome5Solid/edit/14",
        height: buttonsHeight
      });
      editSlidesBtn.addListener("execute", () => this.fireEvent("slidesEdit"), this);
      slideshowButtons.add(editSlidesBtn);

      const startAppBtn = this.__startAppButton = new qx.ui.form.Button().set({
        label: this.tr("Start"),
        icon: "@FontAwesome5Solid/play/14",
        toolTipText: this.tr("Start App Mode"),
        height: buttonsHeight
      });
      startAppBtn.addListener("execute", () => this.fireEvent("slidesAppStart"), this);
      slideshowButtons.add(startAppBtn);

      this.__evalSlidesButtons();

      return slideshowSection;
    },

    __evalSlidesButtons: function() {
      const study = this.getStudy();
      if (study && this.__editSlidesButton) {
        const canIWrite = osparc.data.model.Study.canIWrite(study.getAccessRights());
        this.__editSlidesButton.setEnabled(canIWrite);
        const canStart = study.hasSlideshow() || study.getWorkbench().isPipelineLinear();
        this.__startAppButton.setEnabled(canStart);
        this.__startAppButtonTB.setVisibility(canStart ? "visible" : "hidden");
      }
    },

    __getAnnotationsSection: function() {
      const annotationsSection = new qx.ui.container.Composite(new qx.ui.layout.VBox(10));
      annotationsSection.add(new qx.ui.basic.Label(this.tr("Annotations")).set({
        font: "text-14"
      }));

      const annotationsButtons = new qx.ui.container.Composite(new qx.ui.layout.HBox(5));
      annotationsSection.add(annotationsButtons);

      const buttonsHeight = 28;
      const addNoteBtn = new qx.ui.form.Button().set({
        label: this.tr("Note"),
        icon: "@FontAwesome5Solid/plus/14",
        height: buttonsHeight
      });
      addNoteBtn.addListener("execute", () => this.__workbenchUI.startAnnotationsNote(), this);
      annotationsButtons.add(addNoteBtn);

      const addRectBtn = new qx.ui.form.Button().set({
        label: this.tr("Rectangle"),
        icon: "@FontAwesome5Solid/plus/14",
        height: buttonsHeight
      });
      addRectBtn.addListener("execute", () => this.__workbenchUI.startAnnotationsRect(), this);
      annotationsButtons.add(addRectBtn);

      const addTextBtn = new qx.ui.form.Button().set({
        label: this.tr("Text"),
        icon: "@FontAwesome5Solid/plus/14",
        height: buttonsHeight
      });
      addTextBtn.addListener("execute", () => this.__workbenchUI.startAnnotationsText(), this);
      annotationsButtons.add(addTextBtn);

      return annotationsSection;
    },

    __getSnapshotsSection: function() {
      const snapshotSection = new qx.ui.container.Composite(new qx.ui.layout.VBox(10));
      snapshotSection.add(new qx.ui.basic.Label(this.tr("Checkpoints")).set({
        font: "text-14"
      }));

      const snapshotButtons = new qx.ui.container.Composite(new qx.ui.layout.HBox(5));
      snapshotSection.add(snapshotButtons);

      const buttonsHeight = 28;
      const takeSnapshotBtn = new qx.ui.form.Button().set({
        label: this.tr("New"),
        height: buttonsHeight
      });
      takeSnapshotBtn.setEnabled(osparc.data.Permissions.getInstance().canDo("study.snapshot.create"));
      takeSnapshotBtn.addListener("execute", () => this.fireEvent("takeSnapshot"), this);
      snapshotButtons.add(takeSnapshotBtn);

      const showSnapshotsBtn = new qx.ui.form.Button().set({
        label: this.tr("Show"),
        height: buttonsHeight
      });
      const store = osparc.store.Store.getInstance();
      store.bind("snapshots", showSnapshotsBtn, "enabled", {
        converter: snapshots => Boolean(snapshots.length)
      });
      showSnapshotsBtn.addListener("execute", () => this.fireEvent("showSnapshots"), this);
      snapshotButtons.add(showSnapshotsBtn);

      return snapshotSection;
    },

    __getIterationsSection: function() {
      const iterationsSection = new qx.ui.container.Composite(new qx.ui.layout.VBox(10));
      iterationsSection.add(new qx.ui.basic.Label(this.tr("Iterations")).set({
        font: "text-14"
      }));

      const iterationButtons = new qx.ui.container.Composite(new qx.ui.layout.HBox(5));
      iterationsSection.add(iterationButtons);

      const buttonsHeight = 28;
      const createIterationsBtn = new qx.ui.form.Button().set({
        label: this.tr("Create"),
        height: buttonsHeight
      });
      createIterationsBtn.setEnabled(osparc.data.Permissions.getInstance().canDo("study.snapshot.create"));
      createIterationsBtn.setEnabled(false);
      createIterationsBtn.addListener("execute", () => this.fireEvent("createIterations"), this);
      iterationButtons.add(createIterationsBtn);

      const showIterationsBtn = new qx.ui.form.Button().set({
        label: this.tr("Show"),
        height: buttonsHeight
      });
      const store = osparc.store.Store.getInstance();
      store.bind("iterations", showIterationsBtn, "enabled", {
        converter: iterations => Boolean(iterations.length)
      });
      showIterationsBtn.addListener("execute", () => this.fireEvent("showIterations"), this);
      iterationButtons.add(showIterationsBtn);

      return iterationsSection;
    },

    __populateSecondPanelFilePicker: function(filePicker) {
      const fpView = new osparc.file.FilePicker(filePicker, "workbench");
      if (osparc.file.FilePicker.hasOutputAssigned(filePicker.getOutputs())) {
        this.__infoPage.getChildControl("button").show();
        this.getChildControl("side-panel-right-tabs").setSelection([this.__infoPage]);

        this.__infoPage.add(fpView, {
          flex: 1
        });
      } else {
        // empty File Picker
        const tabViewLeftPanel = this.getChildControl("side-panel-left-tabs");
        tabViewLeftPanel.setSelection([this.__storagePage]);

        this.__settingsPage.getChildControl("button").show();
        this.getChildControl("side-panel-right-tabs").setSelection([this.__settingsPage]);

        this.__settingsPage.add(fpView, {
          flex: 1
        });
      }
      [
        "itemReset",
        "itemSelected",
        "fileUploaded"
      ].forEach(ev => fpView.addListener(ev, () => this.__populateSecondPanel(filePicker)));
    },

    __populateSecondPanelParameter: function(parameter) {
      this.__settingsPage.getChildControl("button").show();
      this.getChildControl("side-panel-right-tabs").setSelection([this.__settingsPage]);

      const view = new osparc.node.ParameterEditor(parameter);
      view.buildForm(false);
      this.__settingsPage.add(view, {
        flex: 1
      });
    },

    __populateSecondPanelNode: async function(node) {
      this.__settingsPage.getChildControl("button").show();
      this.__outputsPage.getChildControl("button").show();
      if (![this.__settingsPage, this.__outputsPage].includes(this.getChildControl("side-panel-right-tabs").getSelection()[0])) {
        this.getChildControl("side-panel-right-tabs").setSelection([this.__settingsPage]);
      }

      if (node.isPropertyInitialized("propsForm") && node.getPropsForm()) {
        const scrollContainer = new qx.ui.container.Scroll();
        scrollContainer.add(node.getPropsForm());
        this.__settingsPage.add(scrollContainer, {
          flex: 1
        });
      }

      if (node.hasOutputs()) {
        const nodeOutputs = new osparc.widget.NodeOutputs(node, node.getMetaData().outputs).set({
          offerProbes: true
        });
        this.__outputsPage.add(nodeOutputs);
      }

      const outputFilesBtn = new qx.ui.form.Button(this.tr("Service data"), "@FontAwesome5Solid/folder-open/14").set({
        allowGrowX: false
      });
      osparc.utils.Utils.setIdToWidget(outputFilesBtn, "nodeOutputFilesBtn");
      outputFilesBtn.addListener("execute", () => osparc.node.BaseNodeView.openNodeDataManager(node));
      this.__outputsPage.add(outputFilesBtn);

      const showPage = await this.__populateNodeOptionsPage(node);
      // if it's deprecated or retired show the LifeCycleView right away
      if (showPage && node.hasOutputs() && node.isDynamic() && (node.isDeprecated() || node.isRetired())) {
        this.getChildControl("side-panel-right-tabs").setSelection([this.__nodeOptionsPage]);
      }
    },

    __populateNodeOptionsPage: async function(node) {
      if (osparc.auth.Data.getInstance().isGuest()) {
        return false;
      }

      let showPage = false;
      let showStartStopButton = false;

      const sections = [];

      // Life Cycle
      if (
        node.isDynamic() &&
        (node.isUpdatable() || node.isDeprecated() || node.isRetired())
      ) {
        const lifeCycleView = new osparc.node.LifeCycleView(node);
        node.addListener("versionChanged", () => this.__populateSecondPanel(node));
        sections.push(lifeCycleView);
        showPage = true;
        showStartStopButton = true;
      }

      // Boot Options
      if (node.hasBootModes()) {
        const bootOptionsView = new osparc.node.BootOptionsView(node);
        node.addListener("bootModeChanged", () => this.__populateSecondPanel(node));
        sections.push(bootOptionsView);
        showPage = true;
        showStartStopButton = true;
      }

      // Update Resource Limits
      if (
        await osparc.data.Permissions.getInstance().checkCanDo("override_services_specifications") &&
        (node.isComputational() || node.isDynamic())
      ) {
        const updateResourceLimitsView = new osparc.node.UpdateResourceLimitsView(node);
        node.addListener("limitsChanged", () => this.__populateSecondPanel(node));
        sections.push(updateResourceLimitsView);
        showPage = true;
        showStartStopButton |= node.isDynamic();
      }

      this.__nodeOptionsPage.removeAll();
      if (showPage) {
        const introLayout = new qx.ui.container.Composite(new qx.ui.layout.VBox(10));
        const title = new qx.ui.basic.Label(this.tr("Service Options")).set({
          font: "text-14"
        });
        introLayout.add(title);

        if (showStartStopButton) {
          // Only available to dynamic services
          const instructions = new qx.ui.basic.Label(this.tr("To proceed with the following actions, the service needs to be Stopped.")).set({
            font: "text-13",
            rich: true,
            wrap: true
          });
          introLayout.add(instructions);

          const startStopButton = new osparc.node.StartStopButton();
          startStopButton.setNode(node);
          introLayout.add(startStopButton);
        }

        this.__nodeOptionsPage.add(introLayout);
        sections.forEach(section => this.__nodeOptionsPage.add(section));
        this.__nodeOptionsPage.getChildControl("button").setVisibility(showPage ? "visible" : "excluded");
      }

      return showPage;
    },

    getLogger: function() {
      return this.__loggerView;
    },

    __getNodeLogger: function(nodeId) {
      const nodes = this.getStudy().getWorkbench().getNodes(true);
      for (const node of Object.values(nodes)) {
        if (nodeId === node.getNodeId()) {
          return node.getLogger();
        }
      }
      return null;
    },

    __attachEventHandlers: function() {
      const maximizeIframeCb = msg => {
        this.__maximizeIframe(msg.getData());
      };

      this.addListener("appear", () => {
        qx.event.message.Bus.getInstance().subscribe("maximizeIframe", maximizeIframeCb, this);
      }, this);

      this.addListener("disappear", () => {
        qx.event.message.Bus.getInstance().unsubscribe("maximizeIframe", maximizeIframeCb, this);
      }, this);
    },

    __removeNode: function(nodeId) {
      const workbench = this.getStudy().getWorkbench();
      const node = workbench.getNode(nodeId);
      if (node) {
        const avoidConfirmation = node.isFilePicker() && !osparc.file.FilePicker.hasOutputAssigned(node.getOutputs());
        const preferencesSettings = osparc.Preferences.getInstance();
        if (!avoidConfirmation && preferencesSettings.getConfirmDeleteNode()) {
          const msg = this.tr("Are you sure you want to delete the selected node?");
          const win = new osparc.ui.window.Confirmation(msg).set({
            confirmText: this.tr("Delete"),
            confirmAction: "delete"
          });
          win.center();
          win.open();
          win.addListener("close", () => {
            if (win.getConfirmed()) {
              this.__doRemoveNode(nodeId);
            }
          }, this);
        } else {
          this.__doRemoveNode(nodeId);
        }
      }
    },

    __removeNodes: function(nodeIds) {
      const preferencesSettings = osparc.Preferences.getInstance();
      if (preferencesSettings.getConfirmDeleteNode()) {
        const msg = this.tr("Are you sure you want to delete the selected ") + nodeIds.length + " nodes?";
        const win = new osparc.ui.window.Confirmation(msg).set({
          confirmText: this.tr("Delete"),
          confirmAction: "delete"
        });
        win.center();
        win.open();
        win.addListener("close", () => {
          if (win.getConfirmed()) {
            nodeIds.forEach(nodeId => this.__doRemoveNode(nodeId));
          }
        }, this);
      } else {
        nodeIds.forEach(nodeId => this.__doRemoveNode(nodeId));
      }
    },

    __doRemoveNode: async function(nodeId) {
      const workbench = this.getStudy().getWorkbench();
      const connectedEdges = workbench.getConnectedEdges(nodeId);
      const removed = await workbench.removeNode(nodeId);
      if (removed) {
        // remove first the connected edges
        for (let i = 0; i < connectedEdges.length; i++) {
          const edgeId = connectedEdges[i];
          this.__workbenchUI.clearEdge(edgeId);
        }
        this.__workbenchUI.clearNode(nodeId);
      }
      if ([this.__currentNodeId, null].includes(this.__nodesTree.getCurrentNodeId())) {
        this.nodeSelected(this.getStudy().getUuid());
      }
    },

    __removeEdge: function(edgeId) {
      const workbench = this.getStudy().getWorkbench();
      const removed = workbench.removeEdge(edgeId);
      if (removed) {
        this.__workbenchUI.clearEdge(edgeId);
      }
    },

    __workbenchChanged: function() {
      this.__nodesTree.populateTree();
      this.__nodesTree.nodeSelected(this.__currentNodeId);
    },

    openFirstNode: function() {
      const nodes = this.getStudy().getWorkbench().getNodes(true);
      const validNodes = Object.values(nodes).filter(node => node.isComputational() || node.isDynamic());
      if (validNodes.length === 1 && validNodes[0].isDynamic()) {
        const dynamicNode = validNodes[0];
        this.nodeSelected(dynamicNode.getNodeId());
        qx.event.Timer.once(() => {
          this.__openIframeTab(dynamicNode);
          dynamicNode.getLoadingPage().maximizeIFrame(true);
          dynamicNode.getIFrame().maximizeIFrame(true);
        }, this, 10);
        return;
      }
      this.__maximizeIframe(false);
      this.nodeSelected(this.getStudy().getUuid());
    }
  }
});<|MERGE_RESOLUTION|>--- conflicted
+++ resolved
@@ -892,20 +892,12 @@
       const snaps = this.__getSnapshotsSection();
       snaps.exclude();
       const isVCDisabled = osparc.utils.DisabledPlugins.isVersionControlDisabled();
-<<<<<<< HEAD
-      snaps.setVisibility(isVCDisabled ? "exclude" : "visible");
-=======
       snaps.setVisibility(isVCDisabled ? "excluded" : "visible");
->>>>>>> 787861a0
       this.__studyOptionsPage.add(snaps);
 
       const iters = this.__getIterationsSection();
       const isMMDisabled = osparc.utils.DisabledPlugins.isMetaModelingDisabled();
-<<<<<<< HEAD
-      snaps.setVisibility(isMMDisabled ? "exclude" : "visible");
-=======
       snaps.setVisibility(isMMDisabled ? "excluded" : "visible");
->>>>>>> 787861a0
       this.__studyOptionsPage.add(iters);
     },
 
