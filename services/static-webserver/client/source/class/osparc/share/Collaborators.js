--- conflicted
+++ resolved
@@ -146,19 +146,6 @@
       }
 
       return vBox;
-<<<<<<< HEAD
-    },
-
-    getEveryoneObj: function(thumbnailSize=32) {
-      return {
-        "gid": 1,
-        "label": qx.locale.Manager.tr("Public"),
-        "description": "",
-        "thumbnail": "@FontAwesome5Solid/globe/"+thumbnailSize,
-        "collabType": 0
-      }
-=======
->>>>>>> b3258161
     }
   },
 
@@ -389,17 +376,11 @@
               `${"last_name" in collaborator && collaborator["last_name"] ?
                 collaborator["last_name"] : ""}`
             );
-<<<<<<< HEAD
-          } else if (gid === this.self().getEveryoneObj()["gid"]) {
-            collaborator["name"] = collaborator["label"].toLocaleString();
-            delete collaborator["label"];
-=======
           } else if (everyoneGIds.includes(parseInt(gid))) {
             // everyone product or everyone
             if (collaborator["thumbnail"] === null) {
               collaborator["thumbnail"] = "@FontAwesome5Solid/globe/32";
             }
->>>>>>> b3258161
           }
           collaborator["accessRights"] = accessRights[gid];
           collaborator["showOptions"] = (this._resourceType === "service") ? this._canIWrite() : this._canIDelete();
