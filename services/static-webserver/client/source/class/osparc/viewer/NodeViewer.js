--- conflicted
+++ resolved
@@ -31,7 +31,6 @@
         studyData = resp;
         if (studyData["workbench"] && nodeId in studyData["workbench"]) {
           const nodeData = studyData["workbench"][nodeId];
-<<<<<<< HEAD
           return osparc.service.Store.getService(nodeData.key, nodeData.version)
         }
         throw new Error("Node data not found in Study");
@@ -61,36 +60,6 @@
           this.__buildLayout();
 
           this.__attachSocketEventHandlers();
-=======
-          const key = nodeData["key"];
-          const version = nodeData["version"];
-
-          // create study
-          const study = new osparc.data.model.Study(studyData);
-          this.setStudy(study);
-
-          // create node
-          const node = new osparc.data.model.Node(study, key, version, nodeId);
-          this.setNode(node);
-
-          node.addListener("retrieveInputs", e => {
-            const data = e.getData();
-            const portKey = data["portKey"];
-            node.retrieveInputs(portKey);
-          }, this);
-
-          node.initIframeHandler();
-
-          const iframeHandler = node.getIframeHandler();
-          if (iframeHandler) {
-            iframeHandler.startPolling();
-            iframeHandler.addListener("iframeChanged", () => this.__iFrameChanged(), this);
-            iframeHandler.getIFrame().addListener("load", () => this.__iFrameChanged(), this);
-            this.__iFrameChanged();
-
-            this.__attachSocketEventHandlers();
-          }
->>>>>>> f51e5d29
         }
       })
       .catch(err => console.error(err));
