--- conflicted
+++ resolved
@@ -429,8 +429,6 @@
       return null;
     },
 
-<<<<<<< HEAD
-=======
     getStudyState: function(studyId) {
       osparc.data.Resources.fetch("studies", "state", {
         url: {
@@ -498,7 +496,6 @@
       return Boolean(this.getStudyDebt(studyId));
     },
 
->>>>>>> 6acc97b5
     reloadCreditPrice: function() {
       const store = osparc.store.Store.getInstance();
       store.setCreditPrice(null);
