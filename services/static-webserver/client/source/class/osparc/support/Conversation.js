/* ************************************************************************

   osparc - the simcore frontend

   https://osparc.io

   Copyright:
     2025 IT'IS Foundation, https://itis.swiss

   License:
     MIT: https://opensource.org/licenses/MIT

   Authors:
     * Odei Maiz (odeimaiz)

************************************************************************ */


qx.Class.define("osparc.support.Conversation", {
  extend: qx.ui.core.Widget,

  /**
    * @param conversation {osparc.data.model.Conversation} Conversation
    */
  construct: function(conversation) {
    this.base(arguments);

    this.__messages = [];

    this._setLayout(new qx.ui.layout.VBox(5));

    this.__buildLayout();

    if (conversation) {
      this.setConversation(conversation);
    }
  },

  properties: {
    conversation: {
      check: "osparc.data.model.Conversation",
      init: null,
      nullable: true,
      event: "changeConversation",
      apply: "__applyConversation",
    },

    studyId: {
      check: "String",
      init: null,
      nullable: true,
      event: "changeStudyId",
      apply: "__applyStudyId",
    },
  },

  statics: {
    SYSTEM_MESSAGE_TYPE: {
      ASK_A_QUESTION: "askAQuestion",
      BOOK_A_CALL: "bookACall",
      REPORT_OEC: "reportOEC",
      FOLLOW_UP: "followUp",
    },
  },

  members: {
    __messages: null,

    _createChildControlImpl: function(id) {
      let control;
      switch (id) {
        case "spacer-top":
          control = new qx.ui.core.Spacer();
          this._addAt(control, 0, {
            flex: 100 // high number to keep even a one message list at the bottom
          });
          break;
        case "messages-container-scroll":
          control = new qx.ui.container.Scroll();
          this._addAt(control, 1, {
            flex: 1
          });
          break;
        case "messages-container":
          control = new qx.ui.container.Composite(new qx.ui.layout.VBox(5)).set({
            alignY: "middle"
          });
          this.getChildControl("messages-container-scroll").add(control);
          break;
        case "load-more-button":
          control = new osparc.ui.form.FetchButton(this.tr("Load more messages..."));
          control.addListener("execute", () => this.__reloadMessages());
          this._addAt(control, 2);
          break;
        case "support-suggestion":
          control = new qx.ui.container.Composite(new qx.ui.layout.VBox(5)).set({
            alignY: "middle"
          });
          this._addAt(control, 3);
          break;
        case "add-message":
          control = new osparc.conversation.AddMessage().set({
            padding: 5,
          });
          this.bind("conversation", control, "conversationId", {
            converter: conversation => conversation ? conversation.getConversationId() : null
          });
          // make it more compact
          control.getChildControl("comment-field").getChildControl("tabs").getChildControl("bar").exclude();
          control.getChildControl("comment-field").getChildControl("subtitle").exclude();
          this._addAt(control, 4);
          break;
        case "share-project-layout":
          control = new qx.ui.container.Composite(new qx.ui.layout.HBox()).set({
            backgroundColor: "strong-main",
            decorator: "rounded",
          });
          this._addAt(control, 5);
          break;
        case "share-project-checkbox":
          control = new qx.ui.form.CheckBox().set({
            value: false,
            label: this.tr("Share Project with Support"),
            textColor: "white",
            padding: 3,
          });
          this.getChildControl("share-project-layout").add(new qx.ui.core.Spacer(), { flex: 1 });
          this.getChildControl("share-project-layout").add(control);
          this.getChildControl("share-project-layout").add(new qx.ui.core.Spacer(), { flex: 1 });
          break;
      }
      return control || this.base(arguments, id);
    },

    __buildLayout: function() {
      this.getChildControl("spacer-top");
      this.getChildControl("messages-container");
      const addMessages = this.getChildControl("add-message");
      addMessages.addListener("addMessage", e => {
        const content = e.getData();
        const conversation = this.getConversation();
        if (conversation) {
          this.__postMessage(content);
        } else {
          // create new conversation first
          const extraContext = {};
          const currentStudy = osparc.store.Store.getInstance().getCurrentStudy()
          if (currentStudy) {
            extraContext["projectId"] = currentStudy.getUuid();
          }
          osparc.store.ConversationsSupport.getInstance().postConversation(extraContext)
            .then(data => {
              let prePostMessagePromise = new Promise((resolve) => resolve());
              let isBookACall = false;
              // make these checks first, setConversation will reload messages
              if (
                this.__messages.length === 1 &&
<<<<<<< HEAD
                this.__messages[0]["systemMessageType"] &&
                osparc.support.Conversation.SYSTEM_MESSAGE_TYPE.BOOK_A_CALL
=======
                this.__messages[0]["systemMessageType"] === osparc.support.Conversation.SYSTEM_MESSAGE_TYPE.BOOK_A_CALL
>>>>>>> 57d948f9
              ) {
                isBookACall = true;
              }
              const newConversation = new osparc.data.model.Conversation(data);
              this.setConversation(newConversation);
              if (isBookACall) {
                // add a first message
                prePostMessagePromise = this.__postMessage("Book a Call");
                // rename the conversation
                newConversation.renameConversation("Book a Call");
              }
              prePostMessagePromise
                .then(() => {
                  // add the actual message
                  return this.__postMessage(content);
                })
                .then(() => {
                  setTimeout(() => this.addSystemMessage("followUp"), 1000);
                });
            });
        }
      });
    },

    __postMessage: function(content) {
      const conversationId = this.getConversation().getConversationId();
      return osparc.store.ConversationsSupport.getInstance().postMessage(conversationId, content);
    },

    __applyConversation: function(conversation) {
      this.clearAllMessages();
      this.__reloadMessages();

      if (conversation) {
        conversation.addListener("messageAdded", e => {
          const data = e.getData();
          this.addMessage(data);
        });
        conversation.addListener("messageUpdated", e => {
          const data = e.getData();
          this.updateMessage(data);
        });
        conversation.addListener("messageDeleted", e => {
          const data = e.getData();
          this.deleteMessage(data);
        });
      }

      this.__populateShareProjectCheckbox();
    },

    __populateShareProjectCheckbox: function() {
      const conversation = this.getConversation();

      const shareProjectCB = this.getChildControl("share-project-checkbox");
      const shareProjectLayout = this.getChildControl("share-project-layout");
      const currentStudy = osparc.store.Store.getInstance().getCurrentStudy();
      let showCB = false;
      let enabledCB = false;
      if (conversation === null && currentStudy) {
        // initiating conversation
        showCB = true;
        enabledCB = true;
      } else if (conversation) {
        // it was already set
        showCB = conversation.getContextProjectId();
        enabledCB = conversation.amIOwner();
      }
      shareProjectLayout.set({
        visibility: showCB ? "visible" : "excluded",
        enabled: enabledCB,
      });

      if (conversation && conversation.getContextProjectId()) {
        const projectId = conversation.getContextProjectId();
        osparc.store.Study.getInstance().getOne(projectId)
          .then(studyData => {
            let isAlreadyShared = false;
            const accessRights = studyData["accessRights"];
            const supportGroupId = osparc.store.Groups.getInstance().getSupportGroup().getGroupId();
            if (supportGroupId && supportGroupId in accessRights) {
              isAlreadyShared = true;
            } else {
              isAlreadyShared = false;
            }
            shareProjectCB.setValue(isAlreadyShared);
            shareProjectCB.removeListener("changeValue", this.__shareProjectWithSupport, this);
            if (showCB) {
              shareProjectCB.addListener("changeValue", this.__shareProjectWithSupport, this);
            }
          });
      }
    },

    __shareProjectWithSupport: function(e) {
      const share = e.getData();
      const supportGroupId = osparc.store.Groups.getInstance().getSupportGroup().getGroupId();
      const projectId = this.getConversation().getContextProjectId();
      osparc.store.Study.getInstance().getOne(projectId)
        .then(studyData => {
          if (share) {
            const newCollaborators = {
              [supportGroupId]: osparc.data.Roles.STUDY["write"].accessRights
            };
            osparc.store.Study.getInstance().addCollaborators(studyData, newCollaborators)
          } else {
            osparc.store.Study.getInstance().removeCollaborator(studyData, supportGroupId);
          }
        });
    },

    __reloadMessages: function() {
      const loadMoreMessages = this.getChildControl("load-more-button");
      if (this.getConversation() === null) {
        loadMoreMessages.hide();
        return;
      }

      loadMoreMessages.show();
      loadMoreMessages.setFetching(true);
      this.getConversation().getNextMessages()
        .then(resp => {
          const messages = resp["data"];
          messages.forEach(message => this.addMessage(message));
          if (resp["_links"]["next"] === null && loadMoreMessages) {
            loadMoreMessages.exclude();
          }
        })
        .finally(() => loadMoreMessages.setFetching(false));
    },

    addSystemMessage: function(type) {
      type = type || "askAQuestion";

      const now = new Date();
      const systemMessage = {
        "conversationId": null,
        "created": now.toISOString(),
        "messageId": `system-${now.getTime()}`,
        "modified": now.toISOString(),
        "type": "MESSAGE",
        "userGroupId": "system",
      };
      let msg = null;
      const greet = "Hi " + osparc.auth.Data.getInstance().getUserName() + ",\n";
      switch (type) {
        case osparc.support.Conversation.SYSTEM_MESSAGE_TYPE.ASK_A_QUESTION:
          msg = greet + "Have a question or feedback?\nWe are happy to assist!";
          break;
        case osparc.support.Conversation.SYSTEM_MESSAGE_TYPE.BOOK_A_CALL:
          msg = greet + "Let us know what your availability is and we will get back to you shortly to schedule a meeting.";
          break;
        case osparc.support.Conversation.SYSTEM_MESSAGE_TYPE.FOLLOW_UP:
          msg = "A support ticket has been created.\nOur team will review your request and contact you soon.";
          break;
      }
      if (msg) {
        systemMessage["content"] = msg;
        systemMessage["systemMessageType"] = type;
      }
      this.addMessage(systemMessage);
    },

    addMessage: function(message) {
      // ignore it if it was already there
      const messageIndex = this.__messages.findIndex(msg => msg["messageId"] === message["messageId"]);
      if (messageIndex !== -1) {
        return;
      }

      // determine insertion index for latest‐first order
      const newTime = new Date(message["created"]);
      let insertAt = this.__messages.findIndex(m => new Date(m["created"]) > newTime);
      if (insertAt === -1) {
        insertAt = this.__messages.length;
      }

      // Insert the message in the messages array
      this.__messages.splice(insertAt, 0, message);

      // Add the UI element to the messages list
      let control = null;
      switch (message["type"]) {
        case "MESSAGE":
          control = new osparc.conversation.MessageUI(message);
          control.addListener("messageUpdated", e => this.updateMessage(e.getData()));
          control.addListener("messageDeleted", e => this.deleteMessage(e.getData()));
          break;
        case "NOTIFICATION":
          control = new osparc.conversation.NotificationUI(message);
          break;
      }
      if (control) {
        // insert into the UI at the same position
        const messagesContainer = this.getChildControl("messages-container");
        messagesContainer.addAt(control, insertAt);
      }

      // scroll to bottom
      // add timeout to ensure the scroll happens after the UI is updated
      setTimeout(() => {
        const messagesScroll = this.getChildControl("messages-container-scroll");
        messagesScroll.scrollToY(messagesScroll.getChildControl("pane").getScrollMaxY());
      }, 50);
    },

    clearAllMessages: function() {
      this.__messages = [];
      this.getChildControl("messages-container").removeAll();
    },

    deleteMessage: function(message) {
      // remove it from the messages array
      const messageIndex = this.__messages.findIndex(msg => msg["messageId"] === message["messageId"]);
      if (messageIndex === -1) {
        return;
      }
      this.__messages.splice(messageIndex, 1);

      // Remove the UI element from the messages list
      const messagesContainer = this.getChildControl("messages-container");
      const children = messagesContainer.getChildren();
      const controlIndex = children.findIndex(
        ctrl => ("getMessage" in ctrl && ctrl.getMessage()["messageId"] === message["messageId"])
      );
      if (controlIndex > -1) {
        messagesContainer.remove(children[controlIndex]);
      }
    },

    updateMessage: function(message) {
      // Replace the message in the messages array
      const messageIndex = this.__messages.findIndex(msg => msg["messageId"] === message["messageId"]);
      if (messageIndex === -1) {
        return;
      }
      this.__messages[messageIndex] = message;

      // Update the UI element from the messages list
      const messagesContainer = this.getChildControl("messages-container");
      const messageUI = messagesContainer.getChildren().find(control => {
        return "getMessage" in control && control.getMessage()["messageId"] === message["messageId"];
      });
      if (messageUI) {
        // Force a new reference
        messageUI.setMessage(Object.assign({}, message));
      }
    },
  }
});<|MERGE_RESOLUTION|>--- conflicted
+++ resolved
@@ -155,12 +155,8 @@
               // make these checks first, setConversation will reload messages
               if (
                 this.__messages.length === 1 &&
-<<<<<<< HEAD
                 this.__messages[0]["systemMessageType"] &&
-                osparc.support.Conversation.SYSTEM_MESSAGE_TYPE.BOOK_A_CALL
-=======
                 this.__messages[0]["systemMessageType"] === osparc.support.Conversation.SYSTEM_MESSAGE_TYPE.BOOK_A_CALL
->>>>>>> 57d948f9
               ) {
                 isBookACall = true;
               }
