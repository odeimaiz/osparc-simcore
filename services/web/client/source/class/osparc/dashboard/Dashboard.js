--- conflicted
+++ resolved
@@ -47,9 +47,7 @@
     osparc.wrapper.JsonDiffPatch.getInstance().init();
     osparc.wrapper.JsonTreeViewer.getInstance().init();
     osparc.wrapper.DOMPurify.getInstance().init();
-<<<<<<< HEAD
     osparc.wrapper.Html2canvas.getInstance().init();
-=======
     osparc.wrapper.RadialMenu.getInstance().init()
       .then(loaded => {
         if (loaded) {
@@ -59,7 +57,6 @@
           menu.hide();
         }
       });
->>>>>>> fe7b3087
     this.__createMainViewLayout();
   },
 
