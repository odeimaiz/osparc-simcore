--- conflicted
+++ resolved
@@ -138,15 +138,8 @@
   },
 
   members: {
-<<<<<<< HEAD
     initWorkbench: function() {
       this.getWorkbench().initWorkbench();
-=======
-    _applyName: function(newName) {
-      if (this.isPropertyInitialized("workbench")) {
-        this.getWorkbench().setStudyName(newName);
-      }
->>>>>>> 0df2b07f
     },
 
     openStudy: function() {
