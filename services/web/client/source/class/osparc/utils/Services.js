/* ************************************************************************

   osparc - the simcore frontend

   https://osparc.io

   Copyright:
     2019 IT'IS Foundation, https://itis.swiss

   License:
     MIT: https://opensource.org/licenses/MIT

   Authors:
     * Odei Maiz (odeimaiz)

************************************************************************ */

/**
 *   Collection of methods for dealing with services data type convertions, extract
 * specific information.
 *
 * *Example*
 *
 * Here is a little example of how to use the widget.
 *
 * <pre class='javascript'>
 *   let latestSrv = osparc.utils.Services.getLatest(services, serviceKey);
 * </pre>
 */

qx.Class.define("osparc.utils.Services", {
  type: "static",

  statics: {

    CATEGORIES: {
      postpro: {
        label: "Postpro",
        icon: "@FontAwesome5Solid/chart-bar/"
      },
      notebook: {
        label: "Notebook",
        icon: "@FontAwesome5Solid/file-code/"
      },
      solver: {
        label: "Solver",
        icon: "@FontAwesome5Solid/calculator/"
      },
      simulator: {
        label: "Simulator",
        icon: "@FontAwesome5Solid/brain/"
      },
      modeling: {
        label: "Modeling",
        icon: "@FontAwesome5Solid/cube/"
      },
      data: {
        label: "Data",
        icon: "@FontAwesome5Solid/file/"
      }
    },

    TYPES: {
      computational: {
        label: "Computational",
        icon: "@FontAwesome5Solid/cogs/"
      },
      dynamic: {
        label: "Interactive",
        icon: "@FontAwesome5Solid/mouse-pointer/"
      },
      container: {
        label: "Group of nodes",
        icon: "@FontAwesome5Solid/box-open/"
      }
    },

    reloadingServices: false,
    servicesCached: {},

    getTypes: function() {
      return Object.keys(this.TYPES);
    },

    getCategories: function() {
      return Object.keys(this.CATEGORIES);
    },

    getCategory: function(category) {
      return this.CATEGORIES[category.trim().toLowerCase()];
    },

    getType: function(type) {
      return this.TYPES[type.trim().toLowerCase()];
    },

    convertArrayToObject: function(servicesArray) {
      let services = {};
      for (let i = 0; i < servicesArray.length; i++) {
        const service = servicesArray[i];
        if (!Object.prototype.hasOwnProperty.call(services, service.key)) {
          services[service.key] = {};
        }
        if (!Object.prototype.hasOwnProperty.call(services[service.key], service.version)) {
          services[service.key][service.version] = {};
        }
        services[service.key][service.version] = service;
      }
      return services;
    },

    convertObjectToArray: function(servicesObject) {
      let services = [];
      for (const serviceKey in servicesObject) {
        const serviceVersions = servicesObject[serviceKey];
        for (const serviceVersion in serviceVersions) {
          services.push(serviceVersions[serviceVersion]);
        }
      }
      return services;
    },

    getFromObject: function(services, key, version) {
      if (key in services) {
        const serviceVersions = services[key];
        if (version in serviceVersions) {
          return serviceVersions[version];
        }
      }
      return null;
    },

    getFromArray: function(services, key, version) {
      for (let i=0; i<services.length; i++) {
        if (services[i].key === key && services[i].version === version) {
          return services[i];
        }
      }
      return null;
    },

    getVersions: function(services, key) {
      let versions = [];
      if (key in services) {
        const serviceVersions = services[key];
        versions = versions.concat(Object.keys(serviceVersions));
        versions.sort(osparc.utils.Utils.compareVersionNumbers);
      }
      return versions;
    },

    getLatest: function(services, key) {
      if (key in services) {
        const versions = this.getVersions(services, key);
        return services[key][versions[versions.length - 1]];
      }
      return null;
    },

    isServiceInList: function(listOfServices, serveiceKey) {
      for (let i=0; i<listOfServices.length; i++) {
        if (listOfServices[i].key === serveiceKey) {
          return true;
        }
      }
      return false;
    },

    filterOutUnavailableGroups: function(listOfServices) {
      const filteredServices = [];
      for (let i=0; i<listOfServices.length; i++) {
        const service = listOfServices[i];
        if ("innerNodes" in service) {
          let allIn = true;
          const innerServices = service["innerNodes"];
          for (const innerService in innerServices) {
            allIn &= this.isServiceInList(listOfServices, innerServices[innerService].key);
          }
          if (allIn) {
            filteredServices.push(service);
          }
        } else {
          filteredServices.push(service);
        }
      }
      return filteredServices;
    },

    __matchPortType: function(typeA, typeB) {
      if (typeA === typeB) {
        return true;
      }
      let mtA = osparc.data.MimeType.getMimeType(typeA);
      let mtB = osparc.data.MimeType.getMimeType(typeB);
      return mtA && mtB &&
        new osparc.data.MimeType(mtA).match(new osparc.data.MimeType(mtB));
    },

    areNodesCompatible: function(topLevelPort1, topLevelPort2) {
      console.log("areNodesCompatible", topLevelPort1, topLevelPort2);
      return topLevelPort1.isInput !== topLevelPort2.isInput;
    },

    arePortsCompatible: function(port1, port2) {
      return port1.type && port2.type && this.__matchPortType(port1.type, port2.type);
    },

    getNodeMetaData: function(key, version) {
      let metaData = null;
      if (key && version) {
        metaData = this.getFromObject(osparc.store.Store.getInstance().getServices(), key, version);
        if (metaData) {
          metaData = osparc.utils.Utils.deepCloneObject(metaData);
          if (metaData.key === "simcore/services/dynamic/modeler/webserver") {
            metaData.outputs["modeler"] = {
              "label": "Modeler",
              "displayOrder":0,
              "description": "Modeler",
              "type": "node-output-tree-api-v0.0.1"
            };
            delete metaData.outputs["output_1"];
          }
          return metaData;
        }
        const allServices = osparc.dev.fake.Data.getFakeServices().concat(this.getBuiltInServices());
        metaData = this.getFromArray(allServices, key, version);
        if (metaData) {
          return osparc.utils.Utils.deepCloneObject(metaData);
        }
      }
      return null;
    },

    getFilePicker: function() {
      return {
        key: "simcore/services/frontend/file-picker",
        version: "1.0.0",
        type: "dynamic",
        name: "File Picker",
        description: "File Picker",
        authors: [{
          name: "Odei Maiz",
          email: "maiz@itis.ethz.ch"
        }],
        contact: "maiz@itis.ethz.ch",
        inputs: {},
        outputs: {
          outFile: {
            displayOrder: 0,
            label: "File",
            description: "Chosen File",
            type: "data:*/*"
          }
        }
<<<<<<< HEAD
      }, this.getNodesGroupService()];
=======
      };
    },

    getBuiltInServices: function() {
      const builtInServices = [
        this.getFilePicker()
      ];
>>>>>>> 0df2b07f
      return builtInServices;
    },

    getNodesGroupService: function() {
      return {
        key: "simcore/services/frontend/nodes-group",
        version: "1.0.0",
        type: "group",
        name: "Group",
        description: "Group"
      };
    },

    servicesToCache: function(services, fromServer) {
      this.servicesCached = {};
      this.__addCategoryToServices(services);
      this.servicesCached = Object.assign(this.servicesCached, services);
      this.reloadingServices = false;
    },

    __addCategoryToServices: function(services) {
      const cats = {
        "simcore/services/frontend/file-picker": {
          "category": "Data"
        },
        "simcore/services/dynamic/mattward-viewer": {
          "category": "Solver"
        },
        "simcore/services/dynamic/bornstein-viewer": {
          "category": "Solver"
        },
        "simcore/services/dynamic/cc-0d-viewer": {
          "category": "PostPro"
        },
        "simcore/services/dynamic/cc-1d-viewer": {
          "category": "PostPro"
        },
        "simcore/services/dynamic/cc-2d-viewer": {
          "category": "PostPro"
        },
        "simcore/services/dynamic/raw-graphs": {
          "category": "PostPro"
        },
        "simcore/services/dynamic/3d-viewer": {
          "category": "PostPro"
        },
        "simcore/services/dynamic/3d-viewer-gpu": {
          "category": "PostPro"
        },
        "simcore/services/dynamic/jupyter-r-notebook": {
          "category": "Notebook"
        },
        "simcore/services/dynamic/jupyter-base-notebook": {
          "category": "Notebook"
        },
        "simcore/services/dynamic/jupyter-scipy-notebook": {
          "category": "Notebook"
        },
        "simcore/services/comp/rabbit-ss-0d-cardiac-model": {
          "category": "Solver"
        },
        "simcore/services/comp/rabbit-ss-1d-cardiac-model": {
          "category": "Solver"
        },
        "simcore/services/comp/rabbit-ss-2d-cardiac-model": {
          "category": "Solver"
        },
        "simcore/services/comp/human-gb-0d-cardiac-model": {
          "category": "Solver"
        },
        "simcore/services/comp/human-gb-1d-cardiac-model": {
          "category": "Solver"
        },
        "simcore/services/comp/human-gb-2d-cardiac-model": {
          "category": "Solver"
        },
        "simcore/services/comp/human-ord-0d-cardiac-model": {
          "category": "Solver"
        },
        "simcore/services/comp/human-ord-1d-cardiac-model": {
          "category": "Solver"
        },
        "simcore/services/comp/human-ord-2d-cardiac-model": {
          "category": "Solver"
        },
        "simcore/services/comp/osparc-opencor": {
          "category": "Solver"
        },

        "simcore/services/comp/itis/sleeper": {
          "category": "Solver"
        },
        "simcore/services/comp/itis/isolve-emlf": {
          "category": "Solver"
        },
        "simcore/services/comp/itis/neuron-isolve": {
          "category": "Solver"
        },
        "simcore/services/comp/ucdavis-singlecell-cardiac-model": {
          "category": "Solver"
        },
        "simcore/services/comp/ucdavis-1d-cardiac-model": {
          "category": "Solver"
        },
        "simcore/services/comp/ucdavis-2d-cardiac-model": {
          "category": "Solver"
        },
        "simcore/services/comp/kember-cardiac-model": {
          "category": "Solver"
        },
        "simcore/services/demodec/computational/itis/Solver-LF": {
          "category": "Solver"
        },
        "simcore/services/demodec/container/itis/s4l/Simulator/LF": {
          "category": "Simulator"
        },
        "simcore/services/demodec/dynamic/itis/s4l/MaterialDB": {
          "category": "Solver"
        },
        "simcore/services/demodec/dynamic/itis/s4l/Modeler": {
          "category": "Modeling"
        },
        "simcore/services/demodec/dynamic/itis/s4l/Simulator/LF/Boundary": {
          "category": "Simulator"
        },
        "simcore/services/demodec/dynamic/itis/s4l/Simulator/LF/Grid": {
          "category": "Simulator"
        },
        "simcore/services/demodec/dynamic/itis/s4l/Simulator/LF/Materials": {
          "category": "Simulator"
        },
        "simcore/services/demodec/dynamic/itis/s4l/Simulator/LF/Sensors": {
          "category": "Simulator"
        },
        "simcore/services/demodec/dynamic/itis/s4l/Simulator/LF/Setup": {
          "category": "Simulator"
        },
        "simcore/services/demodec/dynamic/itis/s4l/Simulator/LF/SolverSettings": {
          "category": "Simulator"
        },
        "simcore/services/demodec/dynamic/itis/s4l/Simulator/LF/Voxel": {
          "category": "Simulator"
        },
        "simcore/services/demodec/dynamic/itis/s4l/Simulator/Neuron/NetworkConnection": {
          "category": "Simulator"
        },
        "simcore/services/demodec/dynamic/itis/s4l/Simulator/Neuron/Neurons": {
          "category": "Simulator"
        },
        "simcore/services/demodec/dynamic/itis/s4l/Simulator/Neuron/PointProcesses": {
          "category": "Simulator"
        },
        "simcore/services/demodec/dynamic/itis/s4l/Simulator/Neuron/Sensors": {
          "category": "Simulator"
        },
        "simcore/services/demodec/dynamic/itis/s4l/Simulator/Neuron/Setup": {
          "category": "Simulator"
        },
        "simcore/services/demodec/dynamic/itis/s4l/Simulator/Neuron/SolverSettings": {
          "category": "Simulator"
        },
        "simcore/services/demodec/dynamic/itis/s4l/Simulator/Neuron/Sources": {
          "category": "Simulator"
        },
        "simcore/services/demodec/dynamic/itis/s4l/StimulationSelectivity": {
          "category": "PostPro"
        },
        "simcore/services/demodec/dynamic/itis/s4l/neuroman": {
          "category": "Modeling"
        },
        "simcore/services/dynamic/kember-viewer": {
          "category": "PostPro"
        },
        "simcore/services/dynamic/modeler/webserver": {
          "category": "Modeling"
        },
        "simcore/services/dynamic/modeler/webserverwithrat": {
          "category": "Modeling"
        },
        "simcore/services/frontend/multi-plot": {
          "category": "PostPro"
        }
      };
      for (const serviceKey in services) {
        if (Object.prototype.hasOwnProperty.call(services, serviceKey)) {
          let service = services[serviceKey];
          if (serviceKey in cats) {
            for (const version in service) {
              let serv = service[version];
              if (Object.prototype.hasOwnProperty.call(service, version)) {
                serv["category"] = cats[serviceKey]["category"];
              } else {
                serv["category"] = "Unknown";
              }
            }
          } else {
            for (const version in service) {
              service[version]["category"] = "Unknown";
            }
          }
        }
      }
    }
  }
});<|MERGE_RESOLUTION|>--- conflicted
+++ resolved
@@ -252,17 +252,14 @@
             type: "data:*/*"
           }
         }
-<<<<<<< HEAD
-      }, this.getNodesGroupService()];
-=======
       };
     },
 
     getBuiltInServices: function() {
       const builtInServices = [
-        this.getFilePicker()
+        this.getFilePicker(),
+        this.getNodesGroupService()
       ];
->>>>>>> 0df2b07f
       return builtInServices;
     },
 
