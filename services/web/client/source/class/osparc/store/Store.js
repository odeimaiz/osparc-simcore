--- conflicted
+++ resolved
@@ -85,18 +85,14 @@
       check: "Array",
       init: []
     },
-<<<<<<< HEAD
     shareStudy: {
-=======
+      check: "Object",
+      init: {}
+    },
     tags: {
       check: "Array",
       init: [],
       event: "changeTags"
-    },
-    statics: {
->>>>>>> 10f98f61
-      check: "Object",
-      init: {}
     }
   },
 
