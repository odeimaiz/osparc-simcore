/* ************************************************************************

   osparc - the simcore frontend

   https://osparc.io

   Copyright:
     2018 IT'IS Foundation, https://itis.swiss

   License:
     MIT: https://opensource.org/licenses/MIT

   Authors:
     * Odei Maiz (odeimaiz)

************************************************************************ */

/* eslint newline-per-chained-call: 0 */

qx.Class.define("osparc.desktop.StudyEditor", {
  extend: qx.ui.splitpane.Pane,

  construct: function(study) {
    this.base(arguments, "horizontal");

    let mainPanel = this.__mainPanel = new osparc.desktop.MainPanel();
    let sidePanel = this.__sidePanel = new osparc.desktop.SidePanel().set({
      minWidth: 0,
      maxWidth: 700,
      width: 400
    });

    const scroll = this.__scrollContainer = new qx.ui.container.Scroll().set({
      minWidth: 0
    });
    scroll.add(sidePanel);

    this.add(mainPanel, 1); // flex 1
    this.add(scroll, 0); // flex 0

    if (study) {
      this.setStudy(study);
    }

    this.__attachEventHandlers();
  },

  properties: {
    study: {
      check: "osparc.data.model.Study",
      apply: "_applyStudy"
    }
  },

  events: {
    "changeMainViewCaption": "qx.event.type.Data",
    "studySaved": "qx.event.type.Data"
  },

  members: {
    __mainPanel: null,
    __sidePanel: null,
    __scrollContainer: null,
    __workbenchUI: null,
    __nodeView: null,
    __groupNodeView: null,
    __nodesTree: null,
    __extraView: null,
    __loggerView: null,
    __currentNodeId: null,
    __autoSaveTimer: null,
    __lastSavedStudy: null,

    _applyStudy: function(study) {
      osparc.store.Store.getInstance().setCurrentStudy(study);
      study.buildWorkbench();
      study.openStudy();
      this.__initDefault();
      this.__connectEvents();
      this.__startAutoSaveTimer();
    },

    /**
     * Destructor
     */
    destruct: function() {
      osparc.store.Store.getInstance().setCurrentStudy(null);
      this.__stopAutoSaveTimer();
    },

    __initDefault: function() {
      const study = this.getStudy();

      const nodesTree = this.__nodesTree = new osparc.component.widget.NodesTree(study);
      nodesTree.addListener("addNode", () => {
        this.__addNode();
      }, this);
      nodesTree.addListener("removeNode", e => {
        const nodeId = e.getData();
        this.__removeNode(nodeId);
      }, this);
      this.__sidePanel.addOrReplaceAt(new osparc.desktop.PanelView(this.tr("Service tree"), nodesTree), 0);

      const extraView = this.__extraView = new osparc.component.metadata.StudyInfo(study);
      extraView.setMaxHeight(300);
      this.__sidePanel.addOrReplaceAt(new osparc.desktop.PanelView(this.tr("Study information"), extraView), 1);

      const loggerView = this.__loggerView = new osparc.component.widget.logger.LoggerView(study.getWorkbench());
      this.__sidePanel.addOrReplaceAt(new osparc.desktop.PanelView(this.tr("Logger"), loggerView), 2);

      const workbenchUI = this.__workbenchUI = new osparc.component.workbench.WorkbenchUI(study.getWorkbench());
      workbenchUI.addListener("removeEdge", e => {
        const edgeId = e.getData();
        this.__removeEdge(edgeId);
      }, this);
      this.showInMainView(workbenchUI, study.getUuid());

      this.__nodeView = new osparc.component.node.NodeView().set({
        minHeight: 200
      });

      this.__groupNodeView = new osparc.component.node.GroupNodeView().set({
        minHeight: 200
      });
    },

    __connectEvents: function() {
      const workbench = this.getStudy().getWorkbench();
      workbench.addListener("workbenchChanged", this.__workbenchChanged, this);

      workbench.addListener("retrieveInputs", e => {
        const data = e.getData();
        const node = data["node"];
        const portKey = data["portKey"];
        this.__updatePipelineAndRetrieve(node, portKey);
      }, this);

      workbench.addListener("showInLogger", ev => {
        const data = ev.getData();
        const nodeId = data.nodeId;
        const msg = data.msg;
        this.getLogger().info(nodeId, msg);
      }, this);

      const workbenchUI = this.__workbenchUI;
      const nodesTree = this.__nodesTree;
      [
        nodesTree,
        workbenchUI
      ].forEach(widget => {
        widget.addListener("nodeDoubleClicked", e => {
          const nodeId = e.getData();
          this.nodeSelected(nodeId);
        }, this);
      });

      nodesTree.addListener("changeSelectedNode", e => {
        const node = workbenchUI.getNodeUI(e.getData());
        if (node && node.classname.includes("NodeUI")) {
          node.setActive(true);
        }
      });
      nodesTree.addListener("exportNode", e => {
        if (!osparc.data.Permissions.getInstance().canDo("study.node.export", true)) {
          return;
        }
        const nodeId = e.getData();
        const node = this.getStudy().getWorkbench().getNode(nodeId);
        if (node && node.isContainer()) {
          const exportGroupView = new osparc.component.export.ExportGroup(node);
          const window = new qx.ui.window.Window(this.tr("Export: ") + node.getLabel()).set({
            appearance: "service-window",
            layout: new qx.ui.layout.Grow(),
            autoDestroy: true,
            contentPadding: 0,
            width: 700,
            height: 700,
            showMinimize: false,
            modal: true
          });
          window.add(exportGroupView);
          window.center();
          window.open();

          window.addListener("close", () => {
            exportGroupView.tearDown();
          }, this);

          exportGroupView.addListener("finished", () => {
            window.close();
          }, this);
        }
      });

      workbenchUI.addListener("changeSelectedNode", e => {
        const nodeId = e.getData();
        nodesTree.nodeSelected(nodeId);
      });
    },

    nodeSelected: function(nodeId) {
      if (!nodeId) {
        this.__loggerView.setCurrentNodeId();
        return;
      }
      if (this.__nodeView) {
        this.__nodeView.restoreIFrame();
      }
      if (this.__groupNodeView) {
        this.__groupNodeView.restoreIFrame();
      }
      this.__currentNodeId = nodeId;

      const study = this.getStudy();
      const workbench = study.getWorkbench();
      if (nodeId === study.getUuid()) {
        this.showInMainView(this.__workbenchUI, nodeId);
        this.__workbenchUI.loadModel(workbench);
      } else {
        const node = workbench.getNode(nodeId);
        if (node.isFilePicker()) {
          this.__openFilePicker(node);
        } else if (node.isContainer()) {
          this.__groupNodeView.setNode(node);
          this.showInMainView(this.__workbenchUI, nodeId);
          this.__workbenchUI.loadModel(node);
          this.__groupNodeView.populateLayout();
        } else {
          this.__nodeView.setNode(node);
          this.showInMainView(this.__nodeView, nodeId);
          this.__nodeView.populateLayout();
        }
      }
    },

    __openFilePicker: function(node) {
      const filePicker = new osparc.file.FilePicker(node, this.getStudy().getUuid());
      // open file picker in window
      const filePickerWin = new qx.ui.window.Window(node.getLabel()).set({
        appearance: "service-window",
        layout: new qx.ui.layout.Grow(),
        autoDestroy: true,
        contentPadding: 0,
        width: 570,
        height: 450,
        showMinimize: false,
        modal: true
      });
      const showParentWorkbench = () => {
        this.nodeSelected(node.getParentNodeId() || this.getStudy().getUuid());
      };
      filePickerWin.add(filePicker);
      qx.core.Init.getApplication().getRoot().add(filePickerWin);
      filePickerWin.show();
      filePickerWin.center();

      filePicker.addListener("finished", () => filePickerWin.close(), this);
      filePickerWin.addListener("close", () => showParentWorkbench());
    },

    __addNode: function() {
      if (this.__mainPanel.getMainView() !== this.__workbenchUI) {
        return;
      }
      this.__workbenchUI.openServiceCatalog();
    },

    __removeNode: function(nodeId) {
      if (nodeId === this.__currentNodeId) {
        return false;
      }

      const workbench = this.getStudy().getWorkbench();
      const connectedEdges = workbench.getConnectedEdges(nodeId);
      if (workbench.removeNode(nodeId)) {
        // remove first the connected edges
        for (let i=0; i<connectedEdges.length; i++) {
          const edgeId = connectedEdges[i];
          this.__workbenchUI.clearEdge(edgeId);
        }
        this.__workbenchUI.clearNode(nodeId);
        return true;
      }
      return false;
    },

    __removeEdge: function(edgeId) {
      const workbench = this.getStudy().getWorkbench();
      const currentNode = workbench.getNode(this.__currentNodeId);
      const edge = workbench.getEdge(edgeId);
      let removed = false;
      if (currentNode && currentNode.isContainer() && edge.getOutputNodeId() === currentNode.getNodeId()) {
        let inputNode = workbench.getNode(edge.getInputNodeId());
        currentNode.removeOutputNode(inputNode.getNodeId());

        // Remove also dependencies from outter nodes
        const cNodeId = inputNode.getNodeId();
        const allNodes = workbench.getNodes(true);
        for (const nodeId in allNodes) {
          let node = allNodes[nodeId];
          if (node.isInputNode(cNodeId) && !currentNode.isInnerNode(node.getNodeId())) {
            workbench.removeEdge(edgeId);
          }
        }
        removed = true;
      } else {
        removed = workbench.removeEdge(edgeId);
      }
      if (removed) {
        this.__workbenchUI.clearEdge(edgeId);
      }
    },

    __workbenchChanged: function() {
      this.__nodesTree.populateTree();
      this.__nodesTree.nodeSelected(this.__currentNodeId);
    },

    showInMainView: function(widget, nodeId) {
      this.__mainPanel.setMainView(widget);

      this.__nodesTree.nodeSelected(nodeId);
      this.__loggerView.setCurrentNodeId(nodeId);

      const controlsBar = this.__mainPanel.getControls();
      controlsBar.setWorkbenchVisibility(widget === this.__workbenchUI);
      controlsBar.setExtraViewVisibility(this.__groupNodeView && this.__groupNodeView.getNode() && nodeId === this.__groupNodeView.getNode().getNodeId());

      const nodesPath = this.getStudy().getWorkbench().getPathIds(nodeId);
      this.fireDataEvent("changeMainViewCaption", nodesPath);
    },

    getLogger: function() {
      return this.__loggerView;
    },

    __getCurrentPipeline: function() {
      const saveContainers = false;
      const savePosition = false;
      const currentPipeline = this.getStudy().getWorkbench().serializeWorkbench(saveContainers, savePosition);
      return currentPipeline;
    },

    __updatePipelineAndRetrieve: function(node, portKey = null) {
      this.updateStudyDocument(
        false,
        this.__retrieveInputs.bind(this, node, portKey)
      );
      this.getLogger().debug(null, "Updating pipeline");
    },

    __retrieveInputs: function(node, portKey = null) {
      this.getLogger().debug(null, "Retrieveing inputs");
      if (node) {
        node.retrieveInputs(portKey);
      }
    },

    __showWorkbenchUI: function() {
      const workbench = this.getStudy().getWorkbench();
      const currentNode = workbench.getNode(this.__currentNodeId);
      if (currentNode === this.__workbenchUI.getCurrentModel()) {
        this.showInMainView(this.__workbenchUI, this.__currentNodeId);
      } else {
        osparc.component.message.FlashMessenger.getInstance().logAs("No Workbench view for this node", "ERROR");
      }
    },

    __showSettings: function() {
      const workbench = this.getStudy().getWorkbench();
      const currentNode = workbench.getNode(this.__currentNodeId);
      if (this.__groupNodeView.isPropertyInitialized("node") && currentNode === this.__groupNodeView.getNode()) {
        this.showInMainView(this.__groupNodeView, this.__currentNodeId);
      } else if (this.__nodeView.isPropertyInitialized("node") && currentNode === this.__nodeView.getNode()) {
        this.showInMainView(this.__nodeView, this.__currentNodeId);
      } else {
        osparc.component.message.FlashMessenger.getInstance().logAs("No Settings view for this node", "ERROR");
      }
    },

    __isSelectionEmpty: function(selectedNodeUIs) {
      if (selectedNodeUIs === null || selectedNodeUIs.length === 0) {
        return true;
      }
      return false;
    },

    __groupSelection: function() {
      // Some checks
      if (!osparc.data.Permissions.getInstance().canDo("study.node.create", true)) {
        return;
      }

      const selectedNodeUIs = this.__workbenchUI.getSelectedNodes();
      if (this.__isSelectionEmpty(selectedNodeUIs)) {
        return;
      }

      const selectedNodes = [];
      selectedNodeUIs.forEach(selectedNodeUI => {
        selectedNodes.push(selectedNodeUI.getNode());
      });

      const workbench = this.getStudy().getWorkbench();
      const currentModel = this.__workbenchUI.getCurrentModel();
      workbench.groupNodes(currentModel, selectedNodes);

      this.nodeSelected(currentModel.getNodeId ? currentModel.getNodeId() : this.getStudy().getUuid());
      this.__workbenchChanged();

      this.__workbenchUI.resetSelectedNodes();
    },

    __ungroupSelection: function() {
      // Some checks
      if (!osparc.data.Permissions.getInstance().canDo("study.node.create", true)) {
        return;
      }
      const selectedNodeUIs = this.__workbenchUI.getSelectedNodes();
      if (this.__isSelectionEmpty(selectedNodeUIs)) {
        return;
      }
      if (selectedNodeUIs.length > 1) {
        osparc.component.message.FlashMessenger.getInstance().logAs("Select only one group", "ERROR");
        return;
      }
      const nodesGroup = selectedNodeUIs[0].getNode();
      if (!nodesGroup.isContainer()) {
        osparc.component.message.FlashMessenger.getInstance().logAs("Select a group", "ERROR");
        return;
      }

      // Collect info
      const workbench = this.getStudy().getWorkbench();
      const currentModel = this.__workbenchUI.getCurrentModel();
      workbench.ungroupNode(currentModel, nodesGroup);

      this.nodeSelected(currentModel.getNodeId ? currentModel.getNodeId() : this.getStudy().getUuid());
      this.__workbenchChanged();

      this.__workbenchUI.resetSelectedNodes();
    },

    __startPipeline: function() {
      if (!osparc.data.Permissions.getInstance().canDo("study.start", true)) {
        return false;
      }

      return this.updateStudyDocument(true, this.__doStartPipeline);
    },

    __doStartPipeline: function() {
      this.getStudy().getWorkbench().clearProgressData();
<<<<<<< HEAD

      const socket = osparc.wrapper.WebSocket.getInstance();

      // callback for incoming logs
      const slotName = "logger";
      socket.removeSlot(slotName);
      socket.on(slotName, function(data) {
        const d = JSON.parse(data);
        const nodeId = d["Node"];
        const msgs = d["Messages"];
        this.getLogger().infos(nodeId, msgs);
      }, this);
      socket.emit(slotName);

      // callback for incoming progress
      const slotName2 = "progress";
      socket.removeSlot(slotName2);
      socket.on(slotName2, function(data) {
        const d = JSON.parse(data);
        const nodeId = d["Node"];
        const progress = 100 * Number.parseFloat(d["Progress"]).toFixed(4);
        const workbench = this.getStudy().getWorkbench();
        const node = workbench.getNode(nodeId);
        if (node) {
          node.setProgress(progress);
        }
      }, this);

      // callback for node updates
      const slotName3 = "nodeUpdated";
      socket.removeSlot(slotName3);
      socket.on(slotName3, function(data) {
        const d = JSON.parse(data);
        const nodeId = d["Node"];
        const nodeData = d["Data"];
        const workbench = this.getStudy().getWorkbench();
        const node = workbench.getNode(nodeId);
        if (node) {
          node.setOutputData(nodeData.outputs);
          if (nodeData.progress) {
            const progress = Number.parseInt(nodeData.progress);
            node.setProgress(progress);
          }
        }
      }, this);

=======
>>>>>>> 4306c54c
      // post pipeline
      const url = "/computation/pipeline/" + encodeURIComponent(this.getStudy().getUuid()) + "/start";
      const req = new osparc.io.request.ApiRequest(url, "POST");
      req.addListener("success", this.__onPipelinesubmitted, this);
      req.addListener("error", e => {
        this.getLogger().error(null, "Error submitting pipeline");
      }, this);
      req.addListener("fail", e => {
        this.getLogger().error(null, "Failed submitting pipeline");
      }, this);
      req.send();

      this.getLogger().info(null, "Starting pipeline");
      return true;
    },

    __stopPipeline: function() {
      if (!osparc.data.Permissions.getInstance().canDo("study.stop", true)) {
        return false;
      }

      let req = new osparc.io.request.ApiRequest("/stop_pipeline", "POST");
      let data = {};
      data["projectId"] = this.getStudy().getUuid();
      req.set({
        requestData: qx.util.Serializer.toJson(data)
      });
      req.addListener("success", this.__onPipelineStopped, this);
      req.addListener("error", e => {
        this.getLogger().error(null, "Error stopping pipeline");
      }, this);
      req.addListener("fail", e => {
        this.getLogger().error(null, "Failed stopping pipeline");
      }, this);
      // req.send();

      this.getLogger().info(null, "Stopping pipeline. Not yet implemented");
      return true;
    },

    __onPipelinesubmitted: function(e) {
      const resp = e.getTarget().getResponse();
      const pipelineId = resp.data["project_id"];
      this.getLogger().debug(null, "Pipeline ID " + pipelineId);
      const notGood = [null, undefined, -1];
      if (notGood.includes(pipelineId)) {
        this.getLogger().error(null, "Submission failed");
      } else {
        this.getLogger().info(null, "Pipeline started");
      }
    },

    __onPipelineStopped: function(e) {
      this.getStudy().getWorkbench().clearProgressData();
    },

    __startAutoSaveTimer: function() {
      let diffPatcher = osparc.wrapper.JsonDiffPatch.getInstance();
      // Save every 5 seconds
      const interval = 5000;
      let timer = this.__autoSaveTimer = new qx.event.Timer(interval);
      timer.addListener("interval", () => {
        const newObj = this.getStudy().serializeStudy();
        const delta = diffPatcher.diff(this.__lastSavedStudy, newObj);
        if (delta) {
          let deltaKeys = Object.keys(delta);
          // lastChangeDate should not be taken into account as data change
          const index = deltaKeys.indexOf("lastChangeDate");
          if (index > -1) {
            deltaKeys.splice(index, 1);
          }
          if (deltaKeys.length > 0) {
            this.updateStudyDocument(false);
          }
        }
      }, this);
      timer.start();
    },

    __stopAutoSaveTimer: function() {
      if (this.__autoSaveTimer && this.__autoSaveTimer.isEnabled()) {
        this.__autoSaveTimer.stop();
        this.__autoSaveTimer.setEnabled(false);
      }
    },

    updateStudyDocument: function(run=false, cbSuccess, cbError) {
      this.getStudy().setLastChangeDate(new Date());
      const newObj = this.getStudy().serializeStudy();
      const prjUuid = this.getStudy().getUuid();

      const params = {
        url: {
          projectId: prjUuid,
          run
        },
        data: newObj
      };
      osparc.data.Resources.fetch("studies", "put", params).then(data => {
        this.fireDataEvent("studySaved", true);
        this.__lastSavedStudy = osparc.wrapper.JsonDiffPatch.getInstance().clone(newObj);
        if (cbSuccess) {
          cbSuccess.call(this);
        }
      }).catch(error => {
        this.getLogger().error(null, "Error updating pipeline");
      });
    },

    closeStudy: function() {
      this.getStudy().closeStudy();
    },

    __attachEventHandlers: function() {
      this.__blocker.addListener("tap", this.__sidePanel.toggleCollapsed.bind(this.__sidePanel));

      const maximizeIframeCb = msg => {
        this.__blocker.setStyles({
          display: msg.getData() ? "none" : "block"
        });
        this.__scrollContainer.setVisibility(msg.getData() ? "excluded" : "visible");
      };

      this.addListener("appear", () => {
        qx.event.message.Bus.getInstance().subscribe("maximizeIframe", maximizeIframeCb, this);
      }, this);

      this.addListener("disappear", () => {
        qx.event.message.Bus.getInstance().unsubscribe("maximizeIframe", maximizeIframeCb, this);
      }, this);

      const controlsBar = this.__mainPanel.getControls();
      controlsBar.addListener("showWorkbench", this.__showWorkbenchUI, this);
      controlsBar.addListener("showSettings", this.__showSettings, this);
      controlsBar.addListener("groupSelection", this.__groupSelection, this);
      controlsBar.addListener("ungroupSelection", this.__ungroupSelection, this);
      controlsBar.addListener("startPipeline", this.__startPipeline, this);
      controlsBar.addListener("stopPipeline", this.__stopPipeline, this);

      // Listen to socket
      const socket = osparc.wrapper.WebSocket.getInstance();
      // callback for incoming logs
      const slotName = "logger";
      socket.removeSlot(slotName);
      socket.on(slotName, function(jsonString) {
        const data = JSON.parse(jsonString);
        if (Object.prototype.hasOwnProperty.call(data, "project_id") && this.getStudy().getUuid() !== data["project_id"]) {
          // Filtering out logs from other studies
          return;
        }
        this.getLogger().infos(data["Node"], data["Messages"]);
      }, this);
      socket.emit(slotName);

      // callback for incoming progress
      const slotName2 = "progress";
      socket.removeSlot(slotName2);
      socket.on(slotName2, function(data) {
        const d = JSON.parse(data);
        const nodeId = d["Node"];
        const progress = 100 * Number.parseFloat(d["Progress"]).toFixed(4);
        const workbench = this.getStudy().getWorkbench();
        const node = workbench.getNode(nodeId);
        if (node) {
          node.setProgress(progress);
        }
      }, this);

      // callback for node updates
      const slotName3 = "nodeUpdated";
      socket.removeSlot(slotName3);
      socket.on(slotName3, function(data) {
        const d = JSON.parse(data);
        const nodeId = d["Node"];
        const nodeData = d["Data"];
        const workbench = this.getStudy().getWorkbench();
        const node = workbench.getNode(nodeId);
        if (node) {
          node.setOutputData(nodeData);
          if (nodeData.progress) {
            const progress = Number.parseInt(nodeData.progress);
            node.setProgress(progress);
          }
        }
      }, this);
    }
  }
});<|MERGE_RESOLUTION|>--- conflicted
+++ resolved
@@ -451,55 +451,7 @@
 
     __doStartPipeline: function() {
       this.getStudy().getWorkbench().clearProgressData();
-<<<<<<< HEAD
-
-      const socket = osparc.wrapper.WebSocket.getInstance();
-
-      // callback for incoming logs
-      const slotName = "logger";
-      socket.removeSlot(slotName);
-      socket.on(slotName, function(data) {
-        const d = JSON.parse(data);
-        const nodeId = d["Node"];
-        const msgs = d["Messages"];
-        this.getLogger().infos(nodeId, msgs);
-      }, this);
-      socket.emit(slotName);
-
-      // callback for incoming progress
-      const slotName2 = "progress";
-      socket.removeSlot(slotName2);
-      socket.on(slotName2, function(data) {
-        const d = JSON.parse(data);
-        const nodeId = d["Node"];
-        const progress = 100 * Number.parseFloat(d["Progress"]).toFixed(4);
-        const workbench = this.getStudy().getWorkbench();
-        const node = workbench.getNode(nodeId);
-        if (node) {
-          node.setProgress(progress);
-        }
-      }, this);
-
-      // callback for node updates
-      const slotName3 = "nodeUpdated";
-      socket.removeSlot(slotName3);
-      socket.on(slotName3, function(data) {
-        const d = JSON.parse(data);
-        const nodeId = d["Node"];
-        const nodeData = d["Data"];
-        const workbench = this.getStudy().getWorkbench();
-        const node = workbench.getNode(nodeId);
-        if (node) {
-          node.setOutputData(nodeData.outputs);
-          if (nodeData.progress) {
-            const progress = Number.parseInt(nodeData.progress);
-            node.setProgress(progress);
-          }
-        }
-      }, this);
-
-=======
->>>>>>> 4306c54c
+
       // post pipeline
       const url = "/computation/pipeline/" + encodeURIComponent(this.getStudy().getUuid()) + "/start";
       const req = new osparc.io.request.ApiRequest(url, "POST");
