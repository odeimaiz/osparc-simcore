/* ************************************************************************

   osparc - the simcore frontend

   https://osparc.io

   Copyright:
     2018 IT'IS Foundation, https://itis.swiss

   License:
     MIT: https://opensource.org/licenses/MIT

   Authors:
     * Odei Maiz (odeimaiz)

************************************************************************ */

/* eslint newline-per-chained-call: 0 */

qx.Class.define("osparc.desktop.StudyEditor", {
  extend: qx.ui.splitpane.Pane,

  construct: function(study) {
    this.base(arguments, "horizontal");

    osparc.store.Store.getInstance().setCurrentStudy(study);
    study.buildWorkbench();
    study.openStudy();

    this.setStudy(study);

    let mainPanel = this.__mainPanel = new osparc.desktop.MainPanel();
    let sidePanel = this.__sidePanel = new osparc.desktop.SidePanel().set({
      minWidth: 0,
      maxWidth: 700,
      width: 400
    });

    const scroll = this.__scrollContainer = new qx.ui.container.Scroll().set({
      minWidth: 0
    });
    scroll.add(sidePanel);

    this.add(mainPanel, 1); // flex 1
    this.add(scroll, 0); // flex 0

    this.__initDefault();
    this.__connectEvents();

    this.__startAutoSaveTimer();
    this.__attachEventHandlers();
  },

  properties: {
    study: {
      check: "osparc.data.model.Study",
      nullable: false
    }
  },

  events: {
    "changeMainViewCaption": "qx.event.type.Data",
    "studySaved": "qx.event.type.Data"
  },

  members: {
    __mainPanel: null,
    __sidePanel: null,
    __scrollContainer: null,
    __workbenchUI: null,
    __nodeView: null,
    __nodesTree: null,
    __extraView: null,
    __loggerView: null,
    __currentNodeId: null,
    __autoSaveTimer: null,

    /**
     * Destructor
     */
    destruct: function() {
      osparc.store.Store.getInstance().setCurrentStudy(null);
      this.__stopAutoSaveTimer();
    },

    __initDefault: function() {
      const study = this.getStudy();

      const nodesTree = this.__nodesTree = new osparc.component.widget.NodesTree(study);
      nodesTree.addListener("addNode", () => {
        this.__addNode();
      }, this);
      nodesTree.addListener("removeNode", e => {
        const nodeId = e.getData();
        this.__removeNode(nodeId);
      }, this);
      this.__sidePanel.addOrReplaceAt(new osparc.desktop.PanelView(this.tr("Service tree"), nodesTree), 0);

      const extraView = this.__extraView = new osparc.component.metadata.StudyInfo(study);
      extraView.setMaxHeight(300);
      this.__sidePanel.addOrReplaceAt(new osparc.desktop.PanelView(this.tr("Study information"), extraView), 1);

      const loggerView = this.__loggerView = new osparc.component.widget.logger.LoggerView(study.getWorkbench());
      this.__sidePanel.addOrReplaceAt(new osparc.desktop.PanelView(this.tr("Logger"), loggerView), 2);

      const workbenchUI = this.__workbenchUI = new osparc.component.workbench.WorkbenchUI(study.getWorkbench());
      workbenchUI.addListener("removeEdge", e => {
        const edgeId = e.getData();
        this.__removeEdge(edgeId);
      }, this);
      this.showInMainView(workbenchUI, study.getUuid());

      this.__nodeView = new osparc.component.widget.NodeView().set({
        minHeight: 200
      });
    },

    __connectEvents: function() {
      const controlsBar = this.__mainPanel.getControls();
      controlsBar.addListener("showWorkbench", this.__showWorkbenchUI, this);
      controlsBar.addListener("showSettings", this.__showSettings, this);
      controlsBar.addListener("groupSelection", this.__groupSelection, this);
      controlsBar.addListener("ungroupSelection", this.__ungroupSelection, this);
      controlsBar.addListener("startPipeline", this.__startPipeline, this);
      controlsBar.addListener("stopPipeline", this.__stopPipeline, this);

      const workbench = this.getStudy().getWorkbench();
      workbench.addListener("workbenchChanged", this.__workbenchChanged, this);

      workbench.addListener("retrieveInputs", e => {
        const data = e.getData();
        const node = data["node"];
        const portKey = data["portKey"];
        this.__updatePipelineAndRetrieve(node, portKey);
      }, this);

      workbench.addListener("showInLogger", ev => {
        const data = ev.getData();
        const nodeId = data.nodeId;
        const msg = data.msg;
        this.getLogger().info(nodeId, msg);
      }, this);

      const workbenchUI = this.__workbenchUI;
      const nodesTree = this.__nodesTree;
      [
        nodesTree,
        workbenchUI
      ].forEach(widget => {
        widget.addListener("nodeDoubleClicked", e => {
          const nodeId = e.getData();
          this.nodeSelected(nodeId);
        }, this);
      });

      nodesTree.addListener("changeSelectedNode", e => {
        const node = workbenchUI.getNodeUI(e.getData());
        if (node && node.classname.includes("NodeUI")) {
          node.setActive(true);
        }
      });
      nodesTree.addListener("exportNode", e => {
        const nodeId = e.getData();
        const node = this.getStudy().getWorkbench().getNode(nodeId);
        if (node && node.isContainer()) {
          // const exportGroupView = new osparc.component.export.ExportGroup(node);

          const window = new qx.ui.window.Window(this.tr("Export: ") + node.getLabel()).set({
            appearance: "service-window",
            layout: new qx.ui.layout.Grow(),
            autoDestroy: true,
            contentPadding: 0,
            width: 900,
            height: 800,
            showMinimize: false,
            modal: true
          });
          // window.add(exportGroupView);
          window.center();
          window.open();
        }
      });

      workbenchUI.addListener("changeSelectedNode", e => {
        const nodeId = e.getData();
        nodesTree.nodeSelected(nodeId);
      });
    },

    nodeSelected: function(nodeId) {
      if (!nodeId) {
        this.__loggerView.setCurrentNodeId();
        return;
      }
      if (this.__nodeView) {
        this.__nodeView.restoreIFrame();
      }
      this.__currentNodeId = nodeId;

      const study = this.getStudy();
      const workbench = study.getWorkbench();
      if (nodeId === study.getUuid()) {
        this.showInMainView(this.__workbenchUI, nodeId);
        this.__workbenchUI.loadModel(workbench);
      } else {
        const node = workbench.getNode(nodeId);
        if (node.isFilePicker()) {
          this.__openFilePicker(node);
        } else if (node.isContainer()) {
          this.showInMainView(this.__workbenchUI, nodeId);
          this.__workbenchUI.loadModel(node);
        } else {
          this.showInMainView(this.__nodeView, nodeId);
          this.__nodeView.setNode(node);
          this.__nodeView.buildLayout();
        }
      }
    },

    __openFilePicker: function(node) {
      const filePicker = new osparc.file.FilePicker(node, this.getStudy().getUuid());
      // open file picker in window
      const filePickerWin = new qx.ui.window.Window(node.getLabel()).set({
        appearance: "service-window",
        layout: new qx.ui.layout.Grow(),
        autoDestroy: true,
        contentPadding: 0,
        width: 570,
        height: 450,
        showMinimize: false,
        modal: true
      });
      const showParentWorkbench = () => {
        this.nodeSelected(node.getParentNodeId() || this.getStudy().getUuid());
      };
      filePickerWin.add(filePicker);
      qx.core.Init.getApplication().getRoot().add(filePickerWin);
      filePickerWin.show();
      filePickerWin.center();

      filePicker.addListener("finished", () => filePickerWin.close(), this);
      filePickerWin.addListener("close", () => showParentWorkbench());
    },

    __addNode: function() {
      if (this.__mainPanel.getMainView() !== this.__workbenchUI) {
        return;
      }
      this.__workbenchUI.openServiceCatalog();
    },

    __removeNode: function(nodeId) {
      if (nodeId === this.__currentNodeId) {
        return false;
      }

      const workbench = this.getStudy().getWorkbench();
      const connectedEdges = workbench.getConnectedEdges(nodeId);
      if (workbench.removeNode(nodeId)) {
        // remove first the connected edges
        for (let i=0; i<connectedEdges.length; i++) {
          const edgeId = connectedEdges[i];
          this.__workbenchUI.clearEdge(edgeId);
        }
        this.__workbenchUI.clearNode(nodeId);
        return true;
      }
      return false;
    },

    __removeEdge: function(edgeId) {
      const workbench = this.getStudy().getWorkbench();
      const currentNode = workbench.getNode(this.__currentNodeId);
      const edge = workbench.getEdge(edgeId);
      let removed = false;
      if (currentNode && currentNode.isContainer() && edge.getOutputNodeId() === currentNode.getNodeId()) {
        let inputNode = workbench.getNode(edge.getInputNodeId());
        currentNode.removeOutputNode(inputNode.getNodeId());

        // Remove also dependencies from outter nodes
        const cNodeId = inputNode.getNodeId();
        const allNodes = workbench.getNodes(true);
        for (const nodeId in allNodes) {
          let node = allNodes[nodeId];
          if (node.isInputNode(cNodeId) && !currentNode.isInnerNode(node.getNodeId())) {
            workbench.removeEdge(edgeId);
          }
        }
        removed = true;
      } else {
        removed = workbench.removeEdge(edgeId);
      }
      if (removed) {
        this.__workbenchUI.clearEdge(edgeId);
      }
    },

    __workbenchChanged: function() {
      this.__nodesTree.populateTree();
      this.__nodesTree.nodeSelected(this.__currentNodeId);
    },

    showInMainView: function(widget, nodeId) {
      this.__mainPanel.setMainView(widget);

      this.__nodesTree.nodeSelected(nodeId);
      this.__loggerView.setCurrentNodeId(nodeId);

      const nodesPath = this.getStudy().getWorkbench().getPathIds(nodeId);
      this.fireDataEvent("changeMainViewCaption", nodesPath);
    },

    getLogger: function() {
      return this.__loggerView;
    },

    __getCurrentPipeline: function() {
      const saveContainers = false;
      const savePosition = false;
      const currentPipeline = this.getStudy().getWorkbench().serializeWorkbench(saveContainers, savePosition);
      return currentPipeline;
    },

    __updatePipelineAndRetrieve: function(node, portKey = null) {
      this.updateStudyDocument(
        false,
        this.__retrieveInputs.bind(this, node, portKey)
      );
      this.getLogger().debug(null, "Updating pipeline");
    },

    __retrieveInputs: function(node, portKey = null) {
      this.getLogger().debug(null, "Retrieveing inputs");
      if (node) {
        node.retrieveInputs(portKey);
      }
    },

    __showWorkbenchUI: function() {
      if (this.__workbenchUI.getCurrentModel().getNodeId && this.__currentNodeId === this.__workbenchUI.getCurrentModel().getNodeId()) {
        this.showInMainView(this.__workbenchUI, this.__currentNodeId);
      } else {
        osparc.component.message.FlashMessenger.getInstance().logAs("No Workbench view for this node", "ERROR");
      }
    },

    __showSettings: function() {
      if (this.__nodeView.isPropertyInitialized("node") && this.__currentNodeId === this.__nodeView.getNode().getNodeId()) {
        this.showInMainView(this.__nodeView, this.__currentNodeId);
      } else {
        osparc.component.message.FlashMessenger.getInstance().logAs("No Settings view for this node", "ERROR");
      }
    },

    __isSelectionEmpty: function(selectedNodeUIs) {
      if (selectedNodeUIs === null || selectedNodeUIs.length === 0) {
        osparc.component.message.FlashMessenger.getInstance().logAs("Empty selection", "ERROR");
        return true;
      }
      return false;
    },

    __groupSelection: function() {
      // Some checks
      if (!osparc.data.Permissions.getInstance().canDo("study.node.create", true)) {
        return;
      }

      const selectedNodeUIs = this.__workbenchUI.getSelectedNodes();
      if (this.__isSelectionEmpty(selectedNodeUIs)) {
        return;
      }

      const selectedNodes = [];
      selectedNodeUIs.forEach(selectedNodeUI => {
        selectedNodes.push(selectedNodeUI.getNode());
      });

      const workbench = this.getStudy().getWorkbench();
      const currentModel = this.__workbenchUI.getCurrentModel();
      workbench.groupNodes(currentModel, selectedNodes);

      this.nodeSelected(currentModel.getNodeId ? currentModel.getNodeId() : this.getStudy().getUuid());
      this.__workbenchChanged();

      this.__workbenchUI.resetSelectedNodes();
    },

    __ungroupSelection: function() {
      // Some checks
      if (!osparc.data.Permissions.getInstance().canDo("study.node.create", true)) {
        return;
      }
      const selectedNodeUIs = this.__workbenchUI.getSelectedNodes();
      if (this.__isSelectionEmpty(selectedNodeUIs)) {
        return;
      }
      if (selectedNodeUIs.length > 1) {
        osparc.component.message.FlashMessenger.getInstance().logAs("Select only one group", "ERROR");
        return;
      }
      const nodesGroup = selectedNodeUIs[0].getNode();
      if (!nodesGroup.isContainer()) {
        osparc.component.message.FlashMessenger.getInstance().logAs("Select a group", "ERROR");
        return;
      }

      // Collect info
      const workbench = this.getStudy().getWorkbench();
      const currentModel = this.__workbenchUI.getCurrentModel();
      workbench.ungroupNode(currentModel, nodesGroup);

      this.nodeSelected(currentModel.getNodeId ? currentModel.getNodeId() : this.getStudy().getUuid());
      this.__workbenchChanged();

      this.__workbenchUI.resetSelectedNodes();
    },

    __startPipeline: function() {
      if (!osparc.data.Permissions.getInstance().canDo("study.start", true)) {
        return false;
      }

      return this.updateStudyDocument(true, this.__doStartPipeline);
    },

    __doStartPipeline: function() {
      this.getStudy().getWorkbench().clearProgressData();

      const socket = osparc.wrapper.WebSocket.getInstance();

      // callback for incoming logs
      const slotName = "logger";
      socket.removeSlot(slotName);
      socket.on(slotName, function(data) {
        const d = JSON.parse(data);
        const nodeId = d["Node"];
        const msgs = d["Messages"];
        this.getLogger().infos(nodeId, msgs);
      }, this);
      socket.emit(slotName);

      // callback for incoming progress
      const slotName2 = "progress";
      socket.removeSlot(slotName2);
      socket.on(slotName2, function(data) {
        const d = JSON.parse(data);
        const nodeId = d["Node"];
        const progress = 100 * Number.parseFloat(d["Progress"]).toFixed(4);
        const workbench = this.getStudy().getWorkbench();
        const node = workbench.getNode(nodeId);
        if (node) {
          node.setProgress(progress);
        }
      }, this);

      // callback for node updates
      const slotName3 = "nodeUpdated";
      socket.removeSlot(slotName3);
      socket.on(slotName3, function(data) {
        const d = JSON.parse(data);
        const nodeId = d["Node"];
        const nodeData = d["Data"];
        const workbench = this.getStudy().getWorkbench();
        const node = workbench.getNode(nodeId);
        if (node) {
          node.setOutputData(nodeData);
<<<<<<< HEAD
          const progress = 100 * Number.parseFloat(nodeData["progress"]).toFixed(4);
=======
          const progress = Number.parseInt(nodeData["progress"]);
>>>>>>> 0f6208b5
          node.setProgress(progress);
        }
      }, this);

      // post pipeline
      const url = "/computation/pipeline/" + encodeURIComponent(this.getStudy().getUuid()) + "/start";
      const req = new osparc.io.request.ApiRequest(url, "POST");
      req.addListener("success", this.__onPipelinesubmitted, this);
      req.addListener("error", e => {
        this.getLogger().error(null, "Error submitting pipeline");
      }, this);
      req.addListener("fail", e => {
        this.getLogger().error(null, "Failed submitting pipeline");
      }, this);
      req.send();

      this.getLogger().info(null, "Starting pipeline");
      return true;
    },

    __stopPipeline: function() {
      if (!osparc.data.Permissions.getInstance().canDo("study.stop", true)) {
        return false;
      }

      let req = new osparc.io.request.ApiRequest("/stop_pipeline", "POST");
      let data = {};
      data["projectId"] = this.getStudy().getUuid();
      req.set({
        requestData: qx.util.Serializer.toJson(data)
      });
      req.addListener("success", this.__onPipelineStopped, this);
      req.addListener("error", e => {
        this.getLogger().error(null, "Error stopping pipeline");
      }, this);
      req.addListener("fail", e => {
        this.getLogger().error(null, "Failed stopping pipeline");
      }, this);
      // req.send();

      this.getLogger().info(null, "Stopping pipeline. Not yet implemented");
      return true;
    },

    __onPipelinesubmitted: function(e) {
      const resp = e.getTarget().getResponse();
      const pipelineId = resp.data["projectId"];
      this.getLogger().debug(null, "Pipeline ID " + pipelineId);
      const notGood = [null, undefined, -1];
      if (notGood.includes(pipelineId)) {
        this.getLogger().error(null, "Submission failed");
      } else {
        this.getLogger().info(null, "Pipeline started");
      }
    },

    __onPipelineStopped: function(e) {
      this.getStudy().getWorkbench().clearProgressData();
    },

    __startAutoSaveTimer: function() {
      let diffPatcher = osparc.wrapper.JsonDiffPatch.getInstance();
      // Save every 5 seconds
      const interval = 5000;
      let timer = this.__autoSaveTimer = new qx.event.Timer(interval);
      timer.addListener("interval", () => {
        const newObj = this.getStudy().serializeStudy();
        const delta = diffPatcher.diff(this.__lastSavedPrj, newObj);
        if (delta) {
          let deltaKeys = Object.keys(delta);
          // lastChangeDate should not be taken into account as data change
          const index = deltaKeys.indexOf("lastChangeDate");
          if (index > -1) {
            deltaKeys.splice(index, 1);
          }
          if (deltaKeys.length > 0) {
            this.updateStudyDocument(false);
          }
        }
      }, this);
      timer.start();
    },

    __stopAutoSaveTimer: function() {
      if (this.__autoSaveTimer && this.__autoSaveTimer.isEnabled()) {
        this.__autoSaveTimer.stop();
        this.__autoSaveTimer.setEnabled(false);
      }
    },

    updateStudyDocument: function(run=false, cbSuccess, cbError) {
      this.getStudy().setLastChangeDate(new Date());
      const newObj = this.getStudy().serializeStudy();
      const prjUuid = this.getStudy().getUuid();

      const params = {
        url: {
          projectId: prjUuid,
          run
        },
        data: newObj
      };
      osparc.data.Resources.fetch("studies", "put", params).then(data => {
        this.fireDataEvent("studySaved", true);
        this.__lastSavedPrj = osparc.wrapper.JsonDiffPatch.getInstance().clone(newObj);
        if (cbSuccess) {
          cbSuccess.call(this);
        }
      }).catch(error => {
        this.getLogger().error(null, "Error updating pipeline");
      });
    },

    closeStudy: function() {
      this.getStudy().closeStudy();
    },

    __attachEventHandlers: function() {
      this.__blocker.addListener("tap", this.__sidePanel.toggleCollapsed.bind(this.__sidePanel));

      const maximizeIframeCb = msg => {
        this.__blocker.setStyles({
          display: msg.getData() ? "none" : "block"
        });
        this.__scrollContainer.setVisibility(msg.getData() ? "excluded" : "visible");
      };

      this.addListener("appear", () => {
        qx.event.message.Bus.getInstance().subscribe("maximizeIframe", maximizeIframeCb, this);
      }, this);

      this.addListener("disappear", () => {
        qx.event.message.Bus.getInstance().unsubscribe("maximizeIframe", maximizeIframeCb, this);
      }, this);
    }
  }
});<|MERGE_RESOLUTION|>--- conflicted
+++ resolved
@@ -465,11 +465,7 @@
         const node = workbench.getNode(nodeId);
         if (node) {
           node.setOutputData(nodeData);
-<<<<<<< HEAD
-          const progress = 100 * Number.parseFloat(nodeData["progress"]).toFixed(4);
-=======
           const progress = Number.parseInt(nodeData["progress"]);
->>>>>>> 0f6208b5
           node.setProgress(progress);
         }
       }, this);
