--- conflicted
+++ resolved
@@ -79,26 +79,7 @@
         this.__attachEventHandlers();
         const loadStudyId = osparc.store.Store.getInstance().getCurrentStudyId();
         if (loadStudyId) {
-<<<<<<< HEAD
           this.__autoloadStudy(loadStudyId);
-=======
-          const params = {
-            url: {
-              projectId: loadStudyId
-            }
-          };
-          osparc.data.Resources.getOne("studies", params)
-            .then(studyData => {
-              this.__startStudy(studyData);
-            })
-            .catch(err => {
-              if (osparc.data.Permissions.getInstance().getRole() === "Guest") {
-                // If guest fails to load study, log him out
-                osparc.auth.Manager.getInstance().logout();
-              }
-              console.error(err);
-            });
->>>>>>> 10f98f61
         }
       }
     }, this);
@@ -216,13 +197,8 @@
     __createStudiesLayout: function() {
       const studyFilters = this.__studyFilters = new osparc.component.filter.group.StudyFilterGroup("studyBrowser");
 
-<<<<<<< HEAD
-      const newStudyBtn = new qx.ui.form.Button(this.tr("New study"), "@FontAwesome5Solid/plus-circle/18").set({
-        appearance: "big-button",
-=======
       const newStudyBtn = new qx.ui.form.Button(this.tr("Create new study"), "@FontAwesome5Solid/plus-circle/18").set({
         appearance: "xl-button",
->>>>>>> 10f98f61
         allowGrowX: false,
         width: 210
       });
@@ -322,47 +298,6 @@
       osparc.store.Store.getInstance().addListener("changeTags", () => this.__setStudyList(osparc.store.Store.getInstance().getStudies()), this);
     },
 
-<<<<<<< HEAD
-    __createStudyBtnClkd: function(template) {
-      if (this.__creatingNewStudy) {
-        return;
-      }
-      this.__creatingNewStudy = true;
-
-      const win = new qx.ui.window.Window(this.tr("Create New Study")).set({
-        layout: new qx.ui.layout.Grow(),
-        contentPadding: 0,
-        showMinimize: false,
-        showMaximize: false,
-        minWidth: 500,
-        centerOnAppear: true,
-        autoDestroy: true,
-        modal: true,
-        appearance: "service-window"
-      });
-
-      const newStudyDlg = new osparc.component.widget.newStudy.Dlg(template);
-      newStudyDlg.addListenerOnce("createStudy", e => {
-        const minStudyData = osparc.data.model.Study.createMinimumStudyObject();
-        const data = e.getData();
-        minStudyData["name"] = data.prjTitle;
-        minStudyData["description"] = data.prjDescription;
-        minStudyData["thumbnail"] = data.prjThumbnail;
-        minStudyData["workbench"] = data.prjWorkbench ? data.prjWorkbench : {};
-        this.__createStudy(minStudyData, data.prjTemplateId);
-        win.close();
-      }, this);
-      newStudyDlg.addListenerOnce("autoloadStudy", e => {
-        const studyId = e.getData();
-        this.__autoloadStudy(studyId);
-        win.close();
-      }, this);
-      win.add(newStudyDlg);
-      win.open();
-      win.addListener("close", () => {
-        this.__creatingNewStudy = false;
-      }, this);
-=======
     __createStudyBtnClkd: function(templateData) {
       const minStudyData = osparc.data.model.Study.createMinimumStudyObject();
       let title = templateData ? templateData.name : "New study";
@@ -377,7 +312,6 @@
       minStudyData["name"] = title;
       minStudyData["description"] = templateData ? templateData.description : "";
       this.__createStudy(minStudyData, templateData ? templateData.uuid : null);
->>>>>>> 10f98f61
     },
 
     __createStudy: function(minStudyData, templateId) {
