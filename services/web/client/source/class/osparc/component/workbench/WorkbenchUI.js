--- conflicted
+++ resolved
@@ -313,8 +313,6 @@
     },
 
     __activeNodeChanged: function(activeNode, isControlPressed = false) {
-<<<<<<< HEAD
-=======
       const index = this.__selectedNodes.indexOf(activeNode);
       if (index > -1) {
         this.__selectedNodes.splice(index, 1);
@@ -322,7 +320,6 @@
         return;
       }
 
->>>>>>> a2a44fb8
       if (isControlPressed) {
         this.__selectedNodes.forEach(node => {
           node.setTriSelected(1);
@@ -335,13 +332,7 @@
       }
 
       activeNode.setTriSelected(2);
-<<<<<<< HEAD
-      if (this.__selectedNodes.indexOf(activeNode) === -1) {
-        this.__selectedNodes.push(activeNode);
-      }
-=======
       this.__selectedNodes.push(activeNode);
->>>>>>> a2a44fb8
 
       this.__selectedItemChanged(activeNode.getNodeId());
     },
