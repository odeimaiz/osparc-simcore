--- conflicted
+++ resolved
@@ -243,18 +243,7 @@
 
     __openItem: function(nodeId) {
       if (nodeId) {
-<<<<<<< HEAD
         this.fireDataEvent("nodeDoubleClicked", nodeId);
-=======
-        this.fireDataEvent("nodeSelected", nodeId);
-      } else {
-        const selectedItem = this.__getSelection();
-        if (selectedItem === null) {
-          this.fireDataEvent("nodeSelected", "root");
-        } else {
-          this.fireDataEvent("nodeSelected", selectedItem.getNodeId());
-        }
->>>>>>> 0df2b07f
       }
     },
 
