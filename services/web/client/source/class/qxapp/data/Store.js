--- conflicted
+++ resolved
@@ -123,16 +123,6 @@
       });
       req.addListener("success", function(e) {
         let requ = e.getTarget();
-<<<<<<< HEAD
-        const listOfRepositories = JSON.parse(requ.getResponse());
-        console.log("listOfServices", listOfRepositories);
-        let services = [];
-        for (const key of Object.keys(listOfRepositories)) {
-          const repo = listOfRepositories[key];
-          const nTags = repo.length;
-          for (let i=0; i<nTags; i++) {
-            let newMetaData = qxapp.data.Converters.registryToMetaData(repo[i]);
-=======
         const {
           data,
           status
@@ -144,7 +134,6 @@
           for (const key of Object.keys(listOfRepositories)) {
             const repoData = listOfRepositories[key];
             let newMetaData = qxapp.data.Converters.registryToMetaData(repoData);
->>>>>>> 28fe9562
             services.push(newMetaData);
           }
           this.__servicesCacheComputational = services;
@@ -161,15 +150,6 @@
       let socket = qxapp.wrappers.WebSocket.getInstance();
       socket.removeSlot("getInteractiveServices");
       socket.on("getInteractiveServices", function(e) {
-<<<<<<< HEAD
-        let listOfIntercativeServices = e;
-        console.log("listOfIntercativeServices", listOfIntercativeServices);
-        let services = [];
-        for (const key of Object.keys(listOfIntercativeServices)) {
-          const repo = listOfIntercativeServices[key];
-          if (repo["details"].length>0 && repo["details"][0].length>0) {
-            const repoData = repo["details"][0][0];
-=======
         const {
           data,
           status
@@ -180,7 +160,6 @@
           let services = [];
           for (const key of Object.keys(listOfInteractiveServices)) {
             const repoData = listOfInteractiveServices[key];
->>>>>>> 28fe9562
             let newMetaData = qxapp.data.Converters.registryToMetaData(repoData);
             services.push(newMetaData);
           }
