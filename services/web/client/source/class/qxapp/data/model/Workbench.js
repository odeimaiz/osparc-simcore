/* ************************************************************************

   qxapp - the simcore frontend

   https://osparc.io

   Copyright:
     2018 IT'IS Foundation, https://itis.swiss

   License:
     MIT: https://opensource.org/licenses/MIT

   Authors:
     * Odei Maiz (odeimaiz)

************************************************************************ */

/**
 * Class that stores Workbench data.
 *
 * It takes care of creating, storing and managing nodes and edges.
 *
 *                                    -> {EDGES}
 * STUDY -> METADATA + WORKBENCH ->|
 *                                    -> {LINKS}
 *
 * *Example*
 *
 * Here is a little example of how to use the widget.
 *
 * <pre class='javascript'>
 *   study.setWorkbench(new qxapp.data.model.Workbench(study, study.workbench));
 * </pre>
 */

qx.Class.define("qxapp.data.model.Workbench", {
  extend: qx.core.Object,

  /**
    * @param study {qxapp.data.model.Study} Study owning the Workbench
    * @param wbData {qx.core.Object} Object containing the workbench raw data
    */
  construct: function(study, wbData) {
    this.base(arguments);

    this.__nodesTopLevel = {};
    this.__edges = {};

    this.setStudy(study);
    this.setStudyName(study.getName());

    this.__createNodes(wbData);
    this.__createEdges(wbData);
  },

  properties: {
    study: {
      check: "qxapp.data.model.Study",
      nullable: false
    },

    studyName: {
      check: "String",
      nullable: false
    }
  },

  events: {
    "workbenchChanged": "qx.event.type.Event",
    "updatePipeline": "qx.event.type.Data",
    "showInLogger": "qx.event.type.Data"
  },

  members: {
    __nodesTopLevel: null,
    __edges: null,

    isContainer: function() {
      return false;
    },

    getNode: function(nodeId) {
      const allNodes = this.getNodes(true);
      const exists = Object.prototype.hasOwnProperty.call(allNodes, nodeId);
      if (exists) {
        return allNodes[nodeId];
      }
      return null;
    },

    getNodes: function(recursive = false) {
      let nodes = Object.assign({}, this.__nodesTopLevel);
      if (recursive) {
        let topLevelNodes = Object.values(this.__nodesTopLevel);
        for (const topLevelNode of topLevelNodes) {
          let innerNodes = topLevelNode.getInnerNodes(true);
          nodes = Object.assign(nodes, innerNodes);
        }
      }
      return nodes;
    },

    getPathIds: function(nodeId) {
      if (nodeId === "root" || nodeId === undefined) {
        return ["root"];
      }
      const nodePath = [];
      nodePath.unshift(nodeId);
      const node = this.getNode(nodeId);
      let parentNodeId = node.getParentNodeId();
      while (parentNodeId) {
        const checkThisNode = this.getNode(parentNodeId);
        if (checkThisNode) {
          nodePath.unshift(parentNodeId);
          parentNodeId = checkThisNode.getParentNodeId();
        }
      }
      nodePath.unshift("root");
      return nodePath;
    },

    getConnectedEdges: function(nodeId) {
<<<<<<< HEAD
      const connectedEdges = [];
      const edges = Object.values(this.__edges);
      for (const edge of edges) {
        if (edge.getInputNodeId() === nodeId) {
          connectedEdges.push(edge.getEdgeId());
        }
        if (edge.getOutputNodeId() === nodeId) {
          connectedEdges.push(edge.getEdgeId());
=======
      let connectedEdges = [];
      const links = Object.values(this.__edges);
      for (const link of links) {
        if (link.getInputNodeId() === nodeId) {
          connectedEdges.push(link.getEdgeId());
        }
        if (link.getOutputNodeId() === nodeId) {
          connectedEdges.push(link.getEdgeId());
>>>>>>> 1d88988c
        }
      }
      return connectedEdges;
    },

    getEdge: function(edgeId, node1Id, node2Id) {
      const exists = Object.prototype.hasOwnProperty.call(this.__edges, edgeId);
      if (exists) {
        return this.__edges[edgeId];
      }
<<<<<<< HEAD
      const edges = Object.values(this.__edges);
      for (const edge of edges) {
        if (edge.getInputNodeId() === node1Id &&
          edge.getOutputNodeId() === node2Id) {
          return edge;
=======
      const links = Object.values(this.__edges);
      for (const link of links) {
        if (link.getInputNodeId() === node1Id &&
          link.getOutputNodeId() === node2Id) {
          return link;
>>>>>>> 1d88988c
        }
      }
      return null;
    },

<<<<<<< HEAD
    createEdge: function(edgeId, node1Id, node2Id) {
      let existingEdge = this.getEdge(edgeId, node1Id, node2Id);
      if (existingEdge) {
        return existingEdge;
      }
      let edge = new qxapp.data.model.Edge(edgeId, node1Id, node2Id);
=======
    createEdge: function(linkId, node1Id, node2Id) {
      let existingEdge = this.getEdge(linkId, node1Id, node2Id);
      if (existingEdge) {
        return existingEdge;
      }
      let edge = new qxapp.data.model.Edge(linkId, node1Id, node2Id);
>>>>>>> 1d88988c
      this.addEdge(edge);

      // post edge creation
      this.getNode(node2Id).edgeAdded(edge);

      return edge;
    },

    addEdge: function(edge) {
      const edgeId = edge.getEdgeId();
      const node1Id = edge.getInputNodeId();
      const node2Id = edge.getOutputNodeId();
      let exists = this.getEdge(edgeId, node1Id, node2Id);
      if (!exists) {
        this.__edges[edgeId] = edge;
      }
    },

    createNode: function(key, version, uuid, parent, populateNodeData) {
      const existingNode = this.getNode(uuid);
      if (existingNode) {
        return existingNode;
      }
      let node = new qxapp.data.model.Node(this, key, version, uuid);
      node.addListener("showInLogger", e => {
        this.fireDataEvent("showInLogger", e.getData());
      }, this);
      node.addListener("updatePipeline", e => {
        this.fireDataEvent("updatePipeline", e.getData());
      }, this);
      if (populateNodeData) {
        node.populateNodeData();
        node.giveUniqueName();
      }
      this.addNode(node, parent);

      return node;
    },

    cloneNode: function(nodeToClone) {
      const key = nodeToClone.getKey();
      const version = nodeToClone.getVersion();
      const parentNode = this.getNode(nodeToClone.getParentNodeId());
      let node = this.createNode(key, version, null, parentNode, true);
      const nodeData = nodeToClone.serialize();
      node.setInputData(nodeData);
      node.setOutputData(nodeData);
      node.setInputNodes(nodeData);
      node.setIsOutputNode(nodeToClone.getIsOutputNode());
      return node;
    },

    __createNodes: function(workbenchData) {
      let keys = Object.keys(workbenchData);
      // Create first all the nodes
      for (let i=0; i<keys.length; i++) {
        const nodeId = keys[i];
        const nodeData = workbenchData[nodeId];
        if (nodeData.parent && nodeData.parent !== null) {
          let parentNode = this.getNode(nodeData.parent);
          if (parentNode === null) {
            // If parent was not yet created, delay the creation of its' children
            keys.push(nodeId);
            // check if there is an inconsitency
            const nKeys = keys.length;
            if (nKeys > 1) {
              if (keys[nKeys-1] === keys[nKeys-2]) {
                console.log(nodeId, "will never be created, parent missing", nodeData.parent);
                return;
              }
            }
            continue;
          }
        }
        let parentNode = null;
        if (nodeData.parent) {
          parentNode = this.getNode(nodeData.parent);
        }
        if (nodeData.key) {
          // not container
          this.createNode(nodeData.key, nodeData.version, nodeId, parentNode, false);
        } else {
          // container
          this.createNode(null, null, nodeId, parentNode, false);
        }
      }

      // Then populate them (this will avoid issues of connecting nodes that might not be created yet)
      for (let i=0; i<keys.length; i++) {
        const nodeId = keys[i];
        const nodeData = workbenchData[nodeId];
        this.getNode(nodeId).populateNodeData(nodeData);
      }
      for (let i=0; i<keys.length; i++) {
        const nodeId = keys[i];
        this.getNode(nodeId).giveUniqueName();
      }
    },

    addNode: function(node, parentNode) {
      const uuid = node.getNodeId();
      if (parentNode) {
        parentNode.addInnerNode(uuid, node);
      } else {
        this.__nodesTopLevel[uuid] = node;
      }
      this.fireEvent("workbenchChanged");
    },

    removeNode: function(nodeId) {
      let node = this.getNode(nodeId);
      if (node) {
        node.removeNode();
        const isTopLevel = Object.prototype.hasOwnProperty.call(this.__nodesTopLevel, nodeId);
        if (isTopLevel) {
          delete this.__nodesTopLevel[nodeId];
        }
        this.fireEvent("workbenchChanged");
        return true;
      }
      return false;
    },

    __createEdge: function(outputNodeId, inputNodeId) {
      let node = this.getNode(inputNodeId);
      if (node) {
        node.addInputNode(outputNodeId);
      }
    },

    __createEdges: function(workbenchData) {
      for (const nodeId in workbenchData) {
        const nodeData = workbenchData[nodeId];
        if (nodeData.inputNodes) {
          for (let i=0; i < nodeData.inputNodes.length; i++) {
            const outputNodeId = nodeData.inputNodes[i];
            this.__createEdge(outputNodeId, nodeId);
          }
        }
      }
    },

<<<<<<< HEAD
    removeEdge: function(edgeId) {
      const edge = this.getEdge(edgeId);
      if (edge) {
        const inputNodeId = edge.getInputNodeId();
        const outputNodeId = edge.getOutputNodeId();
        let node = this.getNode(outputNodeId);
        if (node) {
          node.removeInputNode(inputNodeId);
          delete this.__edges[edgeId];
=======
    removeEdge: function(linkId) {
      let link = this.getEdge(linkId);
      if (link) {
        const inputNodeId = link.getInputNodeId();
        const outputNodeId = link.getOutputNodeId();
        let node = this.getNode(outputNodeId);
        if (node) {
          node.removeInputNode(inputNodeId);
          delete this.__edges[linkId];
>>>>>>> 1d88988c
          return true;
        }
      }
      return false;
    },

    clearProgressData: function() {
      const allModels = this.getNodes(true);
      const nodes = Object.values(allModels);
      for (const node of nodes) {
        node.setProgress(0);
      }
    },

    serializeWorkbench: function(saveContainers = true, savePosition = true) {
      let workbench = {};
      const allModels = this.getNodes(true);
      const nodes = Object.values(allModels);
      for (const node of nodes) {
        const data = node.serialize(saveContainers, savePosition);
        if (data) {
          workbench[node.getNodeId()] = data;
        }
      }
      return workbench;
    }
  }
});<|MERGE_RESOLUTION|>--- conflicted
+++ resolved
@@ -120,7 +120,6 @@
     },
 
     getConnectedEdges: function(nodeId) {
-<<<<<<< HEAD
       const connectedEdges = [];
       const edges = Object.values(this.__edges);
       for (const edge of edges) {
@@ -129,16 +128,6 @@
         }
         if (edge.getOutputNodeId() === nodeId) {
           connectedEdges.push(edge.getEdgeId());
-=======
-      let connectedEdges = [];
-      const links = Object.values(this.__edges);
-      for (const link of links) {
-        if (link.getInputNodeId() === nodeId) {
-          connectedEdges.push(link.getEdgeId());
-        }
-        if (link.getOutputNodeId() === nodeId) {
-          connectedEdges.push(link.getEdgeId());
->>>>>>> 1d88988c
         }
       }
       return connectedEdges;
@@ -149,39 +138,22 @@
       if (exists) {
         return this.__edges[edgeId];
       }
-<<<<<<< HEAD
       const edges = Object.values(this.__edges);
       for (const edge of edges) {
         if (edge.getInputNodeId() === node1Id &&
           edge.getOutputNodeId() === node2Id) {
           return edge;
-=======
-      const links = Object.values(this.__edges);
-      for (const link of links) {
-        if (link.getInputNodeId() === node1Id &&
-          link.getOutputNodeId() === node2Id) {
-          return link;
->>>>>>> 1d88988c
         }
       }
       return null;
     },
 
-<<<<<<< HEAD
     createEdge: function(edgeId, node1Id, node2Id) {
-      let existingEdge = this.getEdge(edgeId, node1Id, node2Id);
+      const existingEdge = this.getEdge(edgeId, node1Id, node2Id);
       if (existingEdge) {
         return existingEdge;
       }
-      let edge = new qxapp.data.model.Edge(edgeId, node1Id, node2Id);
-=======
-    createEdge: function(linkId, node1Id, node2Id) {
-      let existingEdge = this.getEdge(linkId, node1Id, node2Id);
-      if (existingEdge) {
-        return existingEdge;
-      }
-      let edge = new qxapp.data.model.Edge(linkId, node1Id, node2Id);
->>>>>>> 1d88988c
+      const edge = new qxapp.data.model.Edge(edgeId, node1Id, node2Id);
       this.addEdge(edge);
 
       // post edge creation
@@ -324,7 +296,6 @@
       }
     },
 
-<<<<<<< HEAD
     removeEdge: function(edgeId) {
       const edge = this.getEdge(edgeId);
       if (edge) {
@@ -334,17 +305,6 @@
         if (node) {
           node.removeInputNode(inputNodeId);
           delete this.__edges[edgeId];
-=======
-    removeEdge: function(linkId) {
-      let link = this.getEdge(linkId);
-      if (link) {
-        const inputNodeId = link.getInputNodeId();
-        const outputNodeId = link.getOutputNodeId();
-        let node = this.getNode(outputNodeId);
-        if (node) {
-          node.removeInputNode(inputNodeId);
-          delete this.__edges[linkId];
->>>>>>> 1d88988c
           return true;
         }
       }
