/* ************************************************************************
   Copyright: 2013 OETIKER+PARTNER AG
              2018 ITIS Foundation
   License:   MIT
   Authors:   Tobi Oetiker <tobi@oetiker.ch>
   Utf8Check: äöü
************************************************************************ */

/**
 * Create a form. The argument to the form
 * widget defines the structure of the form.
 *
 *     {
 *          key: {
 *            displayOrder: 5,
              label: "Widget SelectBox Test",
              description: "Test Input for SelectBox",
              defaultValue: "dog",
              type: "string",
              widget: {
                type: "SelectBox",
                structure: [
                  {
                    key: "dog",
                    label: "A Dog"
                  },
                  {
                    key: "cat",
                    label: "A Cat"
                  }
                ]
              }
 *          },
 *          ...
 *     }
 *
 * The default widgets for data types are as follows:
 *
 *     string: text
 *     integer: spinner
 *     bool:  checkBox
 *     number: text
 *     data:  file-upload/selection
 *
 * The following widget types are supported:
 *     selectBox: { structure: [ {key: x, label: y}, ...] },
 *     date: { }, // following unix tradition, dates are represented in epoc seconds
 *     password: {},
 *     textArea: {},
 *     hiddenText: {},
 *     checkBox: {},
 *     comboBox: {},
 *
 *
 * Populate the new form using the setData method, providing a map
 * with the required data.
 *
 */

/* eslint no-warning-comments: "off" */

qx.Class.define("qxapp.components.form.Auto", {
  extend : qx.ui.form.Form,
  include : [qx.locale.MTranslation],

  /**
     * @param structure {Array} form structure
     */
  construct : function(content) {
    this.base(arguments);
    this.__ctrlMap = {};
    let formCtrl = this.__formCtrl = new qx.data.controller.Form(null, this);
    this.__boxCtrl = {};
    this.__typeMap = {};
    for (let key in content) {
      this.__addField(content[key], key);
    }
    let model = this.__model = formCtrl.createModel(true);

    model.addListener("changeBubble", function(e) {
      if (!this.__settingData) {
        this.fireDataEvent("changeData", this.getData());
      }
    },
    this);
  },

  events : {
    /**
     * fire when the form changes content and
     * and provide access to the data
     */
    "changeData" : "qx.event.type.Data"
  },

  members : {
    __boxCtrl : null,
    __ctrlMap : null,
    __formCtrl: null,
    __model : null,
    __settingData : false,
    __typeMap : null,


    /**
     * Use normal Form validation to validate the content of the form
     *
     * @return {let} validation output
     */
    validate : function() {
      return this.__formCtrl.validate();
    },


    /**
     * Reset the form content
     *
     */
    reset : function() {
      this.__formCtrl.reset();
    },


    /**
     * get a handle to the control with the given name
     *
     * @param key {let} key of the the field
     * @return {let} control associated with the field
     */
    getControl : function(key) {
      return this.__ctrlMap[key];
    },


    /**
     * fetch the data for this form
     *
     * @return {let} all data from the form
     */
    getData : function() {
      return this.__getData(this.__model);
    },

    /**
     * load new data into the data main model
     *
     * @param data {let} map with key value pairs to apply
     * @param relax {let} ignore non existing keys
     */
    setData : function(data, relax) {
      this.__setData(this.__model, data, relax);
    },


    /**
     * set the data in a selectbox
     *
     * @param box {let} selectbox name
     * @param data {let} configuration of the box
     */
    setSelectBoxData : function(box, data) {
      let model;
      this.__settingData = true;

      if (data.length == 0) {
        model = qx.data.marshal.Json.createModel([{
          label : "",
          key   : null
        }]);
      } else {
        model = qx.data.marshal.Json.createModel(data);
      }

      this.__boxCtrl[box].setModel(model);
      this.__boxCtrl[box].getTarget().resetSelection();
      this.__settingData = false;
    },


    /**
     * load new data into a model
     * if relax is set unknown properties will be ignored
     *
     * @param model {let} TODOC
     * @param data {let} TODOC
     * @param relax {let} TODOC
     */
    __setData : function(model, data, relax) {
      this.__settingData = true;

      for (let key in data) {
        if (typeof data[key] == "object" && data[key].nodeUuid) {
          this.getControl(key).setEnabled(false);
          continue;
        }
        this.getControl(key).setEnabled(true);
        let upkey = qx.lang.String.firstUp(key);
        let setter = "set" + upkey;
        let value = data[key];
        if (relax && !model[setter]) {
          continue;
        }
        model[setter](value);
      }

      this.__settingData = false;

      /* only fire ONE if there was an attempt at change */

      this.fireDataEvent("changeData", this.getData());
    },


    /**
     * turn a model object into a plain data structure
     *
     * @param model {let} TODOC
     * @return {let} TODOC
     */
    __getData : function(model) {
      let props = model.constructor.$$properties;
      let data = {};

      for (let key in props) {
        let getter = "get" + qx.lang.String.firstUp(key);
        data[key] = model[getter]();
      }

      return data;
    },
    __setupDateField: function(s) {
      this.__formCtrl.addBindingOptions(s.key,
        { // model2target
          converter : function(data) {
            if (/^\d+$/.test(String(data))) {
              let d = new Date();
              d.setTime(parseInt(data) * 1000);
              let d2 = new Date(d.getUTCFullYear(), d.getUTCMonth(), d.getUTCDate(), 0, 0, 0, 0);
              return d2;
            }
            if (qx.lang.Type.isDate(data)) {
              return data;
            }
            return null;
          }
        },
        { // target2model
          converter : function(data) {
            if (qx.lang.Type.isDate(data)) {
              let d = new Date(Date.UTC(data.getFullYear(), data.getMonth(), data.getDate(), 0, 0, 0, 0));
              return Math.round(d.getTime()/1000);
            }
            return null;
          }
        }
      );
      if (!s.set) {
        s.set = {};
      }
      s.set.dateFormat = new qx.util.format.DateFormat(
        this["tr"](
          s.set.dateFormat ?
            s.set.dateFormat :
            "dd.MM.yyyy"
        )
      );
      let dateValue = s.defaultValue;
      if (dateValue !== null) {
        if (typeof dateValue == "number") {
          s.defaultValue = new Date(dateValue * 1000);
        } else {
          s.defaultValue = new Date(dateValue);
        }
      }
    },
    __setupTextArea: function(s, key, control) {
      if (s.widget.minHeight) {
        control.setMinHeight(s.widget.minHeight);
      }
      this.__setupTextField(s, key, control);
    },
    __setupTextField: function(s, key) {
      this.__formCtrl.addBindingOptions(key,
        { // model2target
          converter : function(data) {
            return String(data);
          }
        },
        { // target2model
          converter : function(data) {
            return data;
          }
        }
      );
    },
    __setupNumberField: function(s, key) {
      if (!s.set) {
        s.set = {};
      }
      if (s.defaultValue) {
        s.set.value = qx.lang.Type.isNumber(s.defaultValue) ? String(s.defaultValue) : s.defaultValue;
<<<<<<< HEAD
=======
      } else {
        s.set.value = String(0);
>>>>>>> 28fe9562
      }
      this.__formCtrl.addBindingOptions(key,
        { // model2target
          converter : function(data) {
            if (qx.lang.Type.isNumber(data)) {
              return String(data);
            }
            return data;
          }
        },
        { // target2model
          converter : function(data) {
            return parseFloat(data);
          }
        }
      );
    },
    __setupSpinner: function(s, key) {
      if (!s.set) {
        s.set = {};
      }
      if (s.defaultValue) {
        s.set.value = parseInt(String(s.defaultValue));
<<<<<<< HEAD
=======
      } else {
        s.set.value = 0;
>>>>>>> 28fe9562
      }
      this.__formCtrl.addBindingOptions(key,
        { // model2target
          converter : function(data) {
            let d = String(data);
            if (/^\d+$/.test(d)) {
              return parseInt(d);
            }
            return null;
          }
        },
        { // target2model
          converter : function(data) {
            return parseInt(data);
          }
        }
      );
    },

    __setupSelectBox: function(s, key, control) {
      let controller = this.__boxCtrl[key] = new qx.data.controller.List(null, control, "label");
      controller.setDelegate({
        bindItem : function(ctrl, item, index) {
          ctrl.bindProperty("key", "model", null, item, index);
          ctrl.bindProperty("label", "label", null, item, index);
        }
      });
      let cfg = s.widget;
      if (cfg.structure) {
        cfg.structure.forEach(function(item) {
          item.label = item.label ? this["tr"](item.label) : null;
        }, this);
      } else {
        cfg.structure = [{
          label : "",
          key   : null
        }];
      }
      if (s.defaultValue) {
        s.set.value = [s.defaultValue];
      }
      // console.log(cfg.structure);
      let sbModel = qx.data.marshal.Json.createModel(cfg.structure);
      controller.setModel(sbModel);
    },
    __setupComboBox: function(s, key, control) {
      let ctrl = this.__boxCtrl[key] = new qx.data.controller.List(null, control);
      let cfg = s.cfg;
      if (cfg.structure) {
        cfg.structure.forEach(function(item) {
          item = item ? this["tr"](item):null;
        }, this);
      } else {
        cfg.structure = [];
      }
      let sbModel = qx.data.marshal.Json.createModel(cfg.structure);
      ctrl.setModel(sbModel);
    },
    __setupBoolField: function(s, key, control) {
      if (!s.set) {
        s.set = {};
      }
      this.__formCtrl.addBindingOptions(key,
        { // model2target
          converter : function(data) {
            return data;
          }
        },
        { // target2model
          converter : function(data) {
            return data;
          }
        }
      );
    },
    __setupFileButton: function(s, key) {
      this.__formCtrl.addBindingOptions(key,
        { // model2target
          converter : function(data) {
            return String(data);
          }
        },
        { // target2model
          converter : function(data) {
            return data;
          }
        }
      );
    },
    __addField: function(s, key) {
      if (s.defaultValue) {
        if (!s.set) {
          s.set = {};
        }
        s.set.value = s.defaultValue;
      }

      if (!s.widget) {
        let type = s.type;
        if (type.match(/^data:/)) {
          type = "data";
        }
        s.widget = {
          type: {
            string: "Text",
            integer: "Spinner",
            number: "Number",
            boolean: "CheckBox",
            data: "FileButton"
          }[type]
        };
      }
      let control;
      let setup;
      switch (s.widget.type) {
        case "Date":
          control = new qx.ui.form.DateField();
          setup = this.__setupDateField;
          break;
        case "Text":
          control = new qx.ui.form.TextField();
          setup = this.__setupTextField;
          break;
        case "Number":
          control = new qx.ui.form.TextField();
          setup = this.__setupNumberField;
          break;
        case "Spinner":
          control = new qx.ui.form.Spinner();
          control.set({
            maximum: 10000,
            minimum: -10000
          });
          setup = this.__setupSpinner;
          break;
        case "Password":
          control = new qx.ui.form.PasswordField();
          setup = this.__setupTextField;
          break;
        case "TextArea":
          control = new qx.ui.form.TextArea();
          setup = this.__setupTextArea;
          break;
        case "CheckBox":
          control = new qx.ui.form.CheckBox();
          setup = this.__setupBoolField;
          break;
        case "SelectBox":
          control = new qx.ui.form.SelectBox();
          setup = this.__setupSelectBox;
          break;
        case "ComboBox":
          control = new qx.ui.form.ComboBox();
          setup = this.__setupComboBox;
          break;
        case "FileButton":
          control = new qx.ui.form.TextField();
          setup = this.__setupFileButton;
          break;
        default:
          throw new Error("unknown widget type " + s.widget.type);
      }
      this.__ctrlMap[key] = control;
      let option = {}; // could use this to pass on info to the form renderer
      this.add(control, s.label ? this["tr"](s.label):null, null, key, null, option);

      setup.call(this, s, key, control);

      if (s.set) {
        if (s.set.filter) {
          s.set.filter = RegExp(s.filter);
        }
        if (s.set.placeholder) {
          s.set.placeholder = this["tr"](s.set.placeholder);
        }
        if (s.set.label) {
          s.set.label = this["tr"](s.set.label);
        }
        console.log(s.set);
        control.set(s.set);
      }
      this.__ctrlMap[key] = control;
    }
  }
});<|MERGE_RESOLUTION|>--- conflicted
+++ resolved
@@ -299,11 +299,8 @@
       }
       if (s.defaultValue) {
         s.set.value = qx.lang.Type.isNumber(s.defaultValue) ? String(s.defaultValue) : s.defaultValue;
-<<<<<<< HEAD
-=======
       } else {
         s.set.value = String(0);
->>>>>>> 28fe9562
       }
       this.__formCtrl.addBindingOptions(key,
         { // model2target
@@ -327,11 +324,8 @@
       }
       if (s.defaultValue) {
         s.set.value = parseInt(String(s.defaultValue));
-<<<<<<< HEAD
-=======
       } else {
         s.set.value = 0;
->>>>>>> 28fe9562
       }
       this.__formCtrl.addBindingOptions(key,
         { // model2target
