--- conflicted
+++ resolved
@@ -21,7 +21,6 @@
       nodeImageId: nodeImageId,
       nodeId: uuid || qxapp.utils.Utils.uuidv4()
     });
-<<<<<<< HEAD
 
     let store = qxapp.data.Store.getInstance();
     let metaData = store.getNodeMetaData(nodeImageId);
@@ -33,8 +32,6 @@
 
     this.__innerNodes = [];
     this.__connectedTo = [];
-=======
->>>>>>> bb410f43
   },
 
   properties: {
@@ -83,15 +80,11 @@
       return this.__metaData;
     },
 
-<<<<<<< HEAD
     getInnerNodes: function() {
       return this.__innerNodes;
     },
 
     createNodeLayout: function() {
-=======
-    createNodeLayout: function(nodeData) {
->>>>>>> bb410f43
       let nodeLayout = new qx.ui.layout.VBox(5, null, "separator-vertical");
       this.setLayout(nodeLayout);
 
@@ -130,7 +123,6 @@
       });
 
       this.add(progressBox);
-<<<<<<< HEAD
     },
 
     populateNodeLayout: function() {
@@ -149,16 +141,6 @@
         let metaData = this.__metaData;
         this.__createViewerButton();
         this.__addSettings(metaData.inputs, nodeData);
-=======
-
-      const nodeImageId = this.getNodeImageId();
-      let store = qxapp.data.Store.getInstance();
-      let metaData = store.getNodeMetaDataFromCache(nodeImageId);
-      if (metaData) {
-        this.__populateNode(metaData, nodeData);
-      } else {
-        console.error("Invalid ImageID - Not populating "+nodeImageId);
->>>>>>> bb410f43
       }
     },
 
@@ -173,13 +155,6 @@
     },
     getOutputPort: function(portId) {
       return this.__outputPorts[portId];
-<<<<<<< HEAD
-=======
-    },
-
-    getInputValues: function() {
-      return this.getPropsWidget().getValues();
->>>>>>> bb410f43
     },
 
     getInputValues: function() {
@@ -191,28 +166,12 @@
       this.getPropsWidget().enableProp(link.getOutputPortId(), false);
     },
 
-<<<<<<< HEAD
     removeLink: function(link) {
       const index = this.__connectedTo.indexOf(link);
       if (index > -1) {
         this.__connectedTo.splice(index, 1);
       }
       this.getPropsWidget().enableProp(link.getOutputPortId(), true);
-=======
-    __populateNode: function(metaData, nodeData) {
-      this.__metaData = metaData;
-      // this.__creteSettings(metaData.inputs);
-      this.setCaption(metaData.name + " " + metaData.version);
-      this.__createViewerButton();
-      this.__outputPorts = {};
-      this.__inputPorts = {};
-      this.__createPorts("Input", metaData.inputs);
-      this.__createPorts("Output", metaData.outputs);
-      this.__addSettings(metaData.inputs);
-      if (nodeData) {
-        this.__settingsForm.setData(nodeData.inputs);
-      }
->>>>>>> bb410f43
     },
 
     // override qx.ui.window.Window "move" event listener
