qx.Class.define("qxapp.components.workbench.SettingsView", {
  extend: qx.ui.container.Composite,

  construct: function() {
    this.base();

    let box = new qx.ui.layout.VBox(10);
    box.set({
      alignX: "center"
    });

    this.set({
      layout: box,
      padding: 10
    });

    this.__initTitle();
    this.__initSettings();
  },

  events: {
    "SettingsEdited": "qx.event.type.Event",
    "ShowViewer": "qx.event.type.Data"
  },

  properties: {
    node: {
      check: "qxapp.components.workbench.NodeBase",
      apply: "__applyNode"
    }
  },
  members: {
    __settingsBox: null,
    __dynamicViewer: null,

    __initTitle: function() {
      let box = new qx.ui.layout.HBox();
      box.set({
        spacing: 10,
        alignX: "right"
      });
      let titleBox = new qx.ui.container.Composite(box);
      let settLabel = new qx.ui.basic.Label(this.tr("Inputs"));
      settLabel.set({
        alignX: "center",
        alignY: "middle"
      });
      let doneBtn = new qx.ui.form.Button(this.tr("Done"));

      titleBox.add(settLabel, {
        width: "75%"
      });
      titleBox.add(doneBtn);
      this.add(titleBox);

      doneBtn.addListener("execute", function() {
        this.fireEvent("SettingsEdited");
      }, this);
    },

    __initSettings: function() {
      this.__settingsBox = new qx.ui.container.Composite(new qx.ui.layout.Grow());
      this.add(this.__settingsBox);

      this.__dynamicViewer = new qx.ui.container.Composite(new qx.ui.layout.VBox(10));
      this.add(this.__dynamicViewer);
    },

    __applyNode: function(node, oldNode, propertyName) {
      this.__settingsBox.removeAll();
      this.__settingsBox.add(node.getPropsWidget());

      this.__dynamicViewer.removeAll();
      let viewerButton = node.getViewerButton();
      if (viewerButton) {
<<<<<<< HEAD
=======
        viewerButton.addListener("execute", function(e) {
          const data = {
            metadata: node.getMetadata(),
            nodeId: node.getNodeId()
          };
          this.fireDataEvent("ShowViewer", data);
        }, this);
>>>>>>> b2f6b6e2
        this.__dynamicViewer.add(viewerButton);
      }
    }
  }
});<|MERGE_RESOLUTION|>--- conflicted
+++ resolved
@@ -73,8 +73,6 @@
       this.__dynamicViewer.removeAll();
       let viewerButton = node.getViewerButton();
       if (viewerButton) {
-<<<<<<< HEAD
-=======
         viewerButton.addListener("execute", function(e) {
           const data = {
             metadata: node.getMetadata(),
@@ -82,7 +80,6 @@
           };
           this.fireDataEvent("ShowViewer", data);
         }, this);
->>>>>>> b2f6b6e2
         this.__dynamicViewer.add(viewerButton);
       }
     }
