/* eslint no-warning-comments: "off" */
/* global window */

const BUTTON_SIZE = 50;
const BUTTON_SPACING = 10;

qx.Class.define("qxapp.components.workbench.Workbench", {
  extend: qx.ui.container.Composite,

  construct: function(workbenchData) {
    this.base();

    let canvas = new qx.ui.layout.Canvas();
    this.set({
      layout: canvas
    });

    this.__desktop = new qx.ui.window.Desktop(new qx.ui.window.Manager());
    this.add(this.__desktop, {
      left: 0,
      top: 0,
      right: 0,
      bottom: 0
    });

<<<<<<< HEAD
    this.__svgWidget = new qxapp.components.workbench.SvgWidget("SvgWidgetLayer");
=======
    this.__svgWidget = new qxapp.components.workbench.SvgWidget();
    // this gets fired once the widget has appeared and the library has been loaded
    // due to the qx rendering, this will always happen after setup, so we are
    // sure to catch this event
    if (workbenchData) {
      this.__svgWidget.addListenerOnce("SvgWidgetReady", () => {
        // Will be called only the first time Svg lib is loaded
        this.__loadProject(workbenchData);
      });
    }

>>>>>>> 7ff78649
    this.__desktop.add(this.__svgWidget, {
      left: 0,
      top: 0,
      right: 0,
      bottom: 0
    });

    this.__desktop.addListener("click", function(e) {
      this.__selectedItemChanged(null);
    }, this);

    this.__desktop.addListener("changeActiveWindow", function(e) {
      let winEmitting = e.getData();
      if (winEmitting && winEmitting.isActive() && winEmitting.classname.includes("workbench.Node")) {
        this.__selectedItemChanged(winEmitting.getNodeId());
      } else {
        this.__selectedItemChanged(null);
      }
    }, this);
    // TODO how about making the LoggerView a singleton then it could be accessed from anywhere
    this.__logger = new qxapp.components.workbench.logger.LoggerView();
    this.__desktop.add(this.__logger);

    this.__nodes = [];
    this.__links = [];

    let loggerButton = this.__getShowLoggerButton();
    this.add(loggerButton, {
      left: 20,
      bottom: 20
    });

    let buttonContainer = new qx.ui.container.Composite(new qx.ui.layout.HBox(BUTTON_SPACING));
    this.add(buttonContainer, {
      bottom: 20,
      right: 20
    });
    [
      this.__getPlusButton(),
      this.__getRemoveButton(),
      this.__getPlayButton(),
      this.__getStopButton()
    ].forEach(widget => {
      buttonContainer.add(widget);
    });

    this.setCanStart(true);

    this.addListener("dblclick", function(pointerEvent) {
      // FIXME:
      const navBarHeight = 50;
      let x = pointerEvent.getViewportLeft() - this.getBounds().left;
      let y = pointerEvent.getViewportTop() - navBarHeight;

      let srvCat = new qxapp.components.workbench.servicesCatalogue.ServicesCatalogue();
      srvCat.moveTo(x, y);
      srvCat.open();
      let pos = {
        x: x,
        y: y
      };
      srvCat.addListener("AddService", function(e) {
        this.__addServiceFromCatalogue(e, pos);
      }, this);
    }, this);
  },

  events: {
    "NodeDoubleClicked": "qx.event.type.Data"
  },

  properties: {
    canStart: {
      nullable: false,
      init: true,
      check: "Boolean",
      apply : "__applyCanStart"
    }
  },

  members: {
    __nodes: null,
    __links: null,
    __desktop: null,
    __svgWidget: null,
    __logger: null,
    __tempLinkNodeId: null,
    __tempLinkPortId: null,
    __tempLinkRepr: null,
    __pointerPosX: null,
    __pointerPosY: null,
    __selectedItemId: null,
    __playButton: null,
    __stopButton: null,

    __getShowLoggerButton: function() {
      const icon = "@FontAwesome5Solid/list-alt/32";
      let loggerButton = new qx.ui.form.Button(null, icon);
      loggerButton.set({
        width: BUTTON_SIZE,
        height: BUTTON_SIZE
      });
      loggerButton.addListener("execute", function() {
        const bounds = loggerButton.getBounds();
        loggerButton.hide();
        this.__logger.moveTo(bounds.left, bounds.top+bounds.height - this.__logger.getHeight());
        this.__logger.open();
        this.__logger.addListenerOnce("close", function() {
          loggerButton.show();
        }, this);
      }, this);
      return loggerButton;
    },

    __getPlusButton: function() {
      const icon = "@FontAwesome5Solid/plus/32"; // qxapp.dev.Placeholders.getIcon("fa-plus", 32);
      let plusButton = new qx.ui.form.Button(null, icon);
      plusButton.set({
        width: BUTTON_SIZE,
        height: BUTTON_SIZE
      });
      plusButton.addListener("execute", function() {
        let srvCat = new qxapp.components.workbench.servicesCatalogue.ServicesCatalogue();
        srvCat.moveTo(200, 200);
        srvCat.open();
        srvCat.addListener("AddService", function(e) {
          this.__addServiceFromCatalogue(e);
        }, this);
      }, this);
      return plusButton;
    },

    __getPlayButton: function() {
      const icon = "@FontAwesome5Solid/play/32";
      let playButton = this.__playButton = new qx.ui.form.Button(null, icon);
      playButton.set({
        width: BUTTON_SIZE,
        height: BUTTON_SIZE
      });

      playButton.addListener("execute", function() {
        if (this.getCanStart()) {
          this.__startPipeline();
        } else {
          this.__logger.info("Can not start pipeline");
        }
      }, this);

      return playButton;
    },

    __getStopButton: function() {
      const icon = "@FontAwesome5Solid/stop-circle/32";
      let stopButton = this.__stopButton = new qx.ui.form.Button(null, icon);
      stopButton.set({
        width: BUTTON_SIZE,
        height: BUTTON_SIZE
      });

      stopButton.addListener("execute", function() {
        this.__stopPipeline();
      }, this);
      return stopButton;
    },

    __applyCanStart: function(value, old) {
      if (value) {
        this.__playButton.setVisibility("visible");
        this.__stopButton.setVisibility("excluded");
      } else {
        this.__playButton.setVisibility("excluded");
        this.__stopButton.setVisibility("visible");
      }
    },

    __getRemoveButton: function() {
      const icon = "@FontAwesome5Solid/trash/32";
      let removeButton = new qx.ui.form.Button(null, icon);
      removeButton.set({
        width: BUTTON_SIZE,
        height: BUTTON_SIZE
      });
      removeButton.addListener("execute", function() {
        if (this.__selectedItemId && this.__isSelectedItemALink(this.__selectedItemId)) {
          this.__removeLink(this.__getLink(this.__selectedItemId));
          this.__selectedItemId = null;
        } else {
          this.__removeSelectedNode();
        }
      }, this);
      return removeButton;
    },

    __addServiceFromCatalogue: function(e, pos) {
      let data = e.getData();
      let nodeMetaData = data.service;
      let nodeAId = data.contextNodeId;
      let portA = data.contextPort;

      let nodeB = this.__createNode(nodeMetaData.imageId, null, nodeMetaData);
      this.__addNodeToWorkbench(nodeB, pos);

      if (nodeAId !== null && portA !== null) {
        let nodeBId = nodeB.getNodeId();
        let portB = this.__findCompatiblePort(nodeB, portA);
        // swap node-ports to have node1 as input and node2 as output
        if (portA.isInput) {
          [nodeAId, portA, nodeBId, portB] = [nodeBId, portB, nodeAId, portA];
        }
        this.__addLink({
          nodeUuid: nodeAId,
          output: portA.portId
        }, {
          nodeUuid: nodeBId,
          input: portB.portId
        });
      }
    },

    __createMenuFromList: function(nodesList) {
      let buttonsListMenu = new qx.ui.menu.Menu();

      nodesList.forEach(nodeMetaData => {
        let nodeButton = new qx.ui.menu.Button(nodeMetaData.label);
        nodeButton.addListener("execute", function() {
          let nodeItem = this.__createNode(nodeMetaData.imageId, null, nodeMetaData);
          this.__addNodeToWorkbench(nodeItem);
        }, this);

        buttonsListMenu.add(nodeButton);
      });

      return buttonsListMenu;
    },

    __createWindowForBuiltInService: function(widget, width, height, caption) {
      let serviceWindow = new qx.ui.window.Window();
      serviceWindow.set({
        showMinimize: false,
        showStatusbar: false,
        width: width,
        height: height,
        minWidth: 400,
        minHeight: 400,
        modal: true,
        caption: caption,
        layout: new qx.ui.layout.Canvas()
      });

      serviceWindow.add(widget, {
        left: 0,
        top: 0,
        right: 0,
        bottom: 0
      });

      serviceWindow.moveTo(100, 100);

      return serviceWindow;
    },

    __addNodeToWorkbench: function(node, position) {
      if (position === undefined || position === null) {
        let farthestRight = 0;
        for (let i=0; i < this.__nodes.length; i++) {
          let boundPos = this.__nodes[i].getBounds();
          let rightPos = boundPos.left + boundPos.width;
          if (farthestRight < rightPos) {
            farthestRight = rightPos;
          }
        }
        node.moveTo(50 + farthestRight, 200);
      } else {
        node.moveTo(position.x, position.y);
      }
      this.addWindowToDesktop(node);
      this.__nodes.push(node);

      node.addListener("NodeMoving", function() {
        this.__updateLinks(node);
      }, this);

      node.addListener("appear", function() {
        this.__updateLinks(node);
      }, this);

      node.addListener("dblclick", function(e) {
        if (node.getMetaData().key.includes("FileManager")) {
          const width = 800;
          const height = 600;
          let fileManager = new qxapp.components.widgets.FileManager();
          let fileManagerWindow = this.__createWindowForBuiltInService(fileManager, width, height, "File Manager");
          fileManager.addListener("ItemSelected", function(data) {
            const itemPath = data.getData().itemPath;
            const splitted = itemPath.split("/");
            const itemName = splitted[splitted.length-1];
            const isDirectory = data.getData().isDirectory;
            const activePort = isDirectory ? "outDir" : "outFile";
            const inactivePort = isDirectory ? "outFile" : "outDir";
            node.getMetaData().outputs[activePort].value = {
              store: "s3-z43",
              path: itemPath
            };
            node.getMetaData().outputs[inactivePort].value = null;
            node.getOutputPorts(activePort).ui.setLabel(itemName);
            node.getOutputPorts(activePort).ui.getToolTip().setLabel(itemName);
            node.getOutputPorts(inactivePort).ui.setLabel("");
            node.getOutputPorts(inactivePort).ui.getToolTip().setLabel("");
            node.setProgress(100);
            fileManagerWindow.close();
          }, this);

          fileManagerWindow.moveTo(100, 100);
          fileManagerWindow.open();
        } else {
          this.fireDataEvent("NodeDoubleClicked", node);
        }
        e.stopPropagation();
      }, this);

      qx.ui.core.queue.Layout.flush();
    },

<<<<<<< HEAD
    __createNode: function(nodeMetaData) {
      let nodeBase = new qxapp.components.workbench.NodeBase(nodeMetaData.uuid);
      nodeBase.createNodeLayout();
      nodeBase.setMetadata(nodeMetaData);

      const imageId = nodeBase.getNodeImageId();
      if (imageId.includes("dynamic")) {
        const slotName = "startDynamic";
        let socket = qxapp.wrappers.WebSocket.getInstance();
        socket.on(slotName, function(val) {
          if (val["service_uuid"] === nodeBase.getNodeId()) {
            let portNumber = val["containers"][0].published_ports[0];
            let entryPoint = "";
            if ("entry_point" in val["containers"][0]) {
              entryPoint = val["containers"][0].entry_point;
            }
            nodeBase.getMetadata().viewer.ip = "http://" + window.location.hostname;
            nodeBase.getMetadata().viewer.port = portNumber;
            nodeBase.getMetadata().viewer.entryPoint = entryPoint;
            nodeBase.getViewerButton().setEnabled(portNumber !== null);
            const servUrl = nodeBase.getMetadata().viewer.ip +":"+ nodeBase.getMetadata().viewer.port +"/"+ nodeBase.getMetadata().viewer.entryPoint;
            this.__logger.debug(nodeBase.getMetadata().name, "Service ready on " + servUrl);
            this.__logger.info(nodeBase.getMetadata().name, "Service ready");
          }
        }, this);
        let data = {
          serviceName: nodeBase.getMetadata().name,
          nodeId: nodeBase.getNodeId()
        };
        socket.emit(slotName, data);
      }
=======
    __createNode: function(nodeImageId, uuid, nodeData) {
      let nodeBase = new qxapp.components.workbench.NodeBase(nodeImageId, uuid, nodeData);
>>>>>>> 7ff78649

      const evType = "pointermove";
      nodeBase.addListener("LinkDragStart", function(e) {
        let data = e.getData();
        let event = data.event;
        let dragNodeId = data.nodeId;
        let dragIsInput = data.isInput;
        let dragPortId = data.portId;

        // Register supported actions
        event.addAction("move");

        // Register supported types
        event.addType("osparc-metaData");
        let dragData = {
          dragNodeId: dragNodeId,
          dragIsInput: dragIsInput,
          dragPortId: dragPortId
        };
        event.addData("osparc-metaData", dragData);

        this.__tempLinkNodeId = dragData.dragNodeId;
        this.__tempLinkIsInput = dragData.dragIsInput;
        this.__tempLinkPortId = dragData.dragPortId;
        qx.bom.Element.addListener(
          this.__desktop,
          evType,
          this.__startTempLink,
          this
        );
      }, this);

      nodeBase.addListener("LinkDragOver", function(e) {
        let data = e.getData();
        let event = data.event;
        let dropNodeId = data.nodeId;
        let dropIsInput = data.isInput;
        let dropPortId = data.portId;

        let compatible = false;
        if (event.supportsType("osparc-metaData")) {
          const dragNodeId = event.getData("osparc-metaData").dragNodeId;
          const dragIsInput = event.getData("osparc-metaData").dragIsInput;
          const dragPortId = event.getData("osparc-metaData").dragPortId;
          const dragNode = this.__getNode(dragNodeId);
          const dropNode = this.__getNode(dropNodeId);
          const dragPortTarget = dragIsInput ? dragNode.getInputPort(dragPortId) : dragNode.getOutputPort(dragPortId);
          const dropPortTarget = dropIsInput ? dropNode.getInputPort(dropPortId) : dropNode.getOutputPort(dropPortId);
          compatible = this.__arePortsCompatible(dragPortTarget, dropPortTarget);
        }

        if (!compatible) {
          event.preventDefault();
        }
      }, this);

      nodeBase.addListener("LinkDrop", function(e) {
        let data = e.getData();
        let event = data.event;
        let dropNodeId = data.nodeId;
        let dropIsInput = data.isInput;
        let dropPortId = data.portId;

        if (event.supportsType("osparc-metaData")) {
          let dragNodeId = event.getData("osparc-metaData").dragNodeId;
          let dragIsInput = event.getData("osparc-metaData").dragIsInput;
          let dragPortId = event.getData("osparc-metaData").dragPortId;

          let nodeAId = dropIsInput ? dragNodeId : dropNodeId;
          let nodeAPortId = dropIsInput ? dragPortId : dropPortId;
          let nodeBId = dragIsInput ? dragNodeId : dropNodeId;
          let nodeBPortId = dragIsInput ? dragPortId : dropPortId;

          this.__addLink({
            nodeUuid: nodeAId,
            output: nodeAPortId
          }, {
            nodeUuid: nodeBId,
            input: nodeBPortId
          });
          this.__removeTempLink();
          qx.bom.Element.removeListener(
            this.__desktop,
            evType,
            this.__startTempLink,
            this
          );
        }
      }, this);

      nodeBase.addListener("LinkDragEnd", function(e) {
        let data = e.getData();
        // let event = data.event"];
        let dragNodeId = data.nodeId;
        let dragPortId = data.portId;

        let posX = this.__pointerPosX;
        let posY = this.__pointerPosY;
        if (this.__tempLinkNodeId === dragNodeId && this.__tempLinkPortId === dragPortId) {
          let srvCat = new qxapp.components.workbench.servicesCatalogue.ServicesCatalogue();
          if (this.__tempLinkIsInput === true) {
            srvCat.setContext(dragNodeId, this.__getNode(dragNodeId).getInputPort(dragPortId));
          } else {
            srvCat.setContext(dragNodeId, this.__getNode(dragNodeId).getOutputPort(dragPortId));
          }
          srvCat.moveTo(posX, posY);
          srvCat.open();
          let pos = {
            x: posX,
            y: posY
          };
          srvCat.addListener("AddService", function(ev) {
            this.__addServiceFromCatalogue(ev, pos);
          }, this);
          srvCat.addListener("close", function(ev) {
            this.__removeTempLink();
          }, this);
        }
        qx.bom.Element.removeListener(
          this.__desktop,
          evType,
          this.__startTempLink,
          this
        );
      }, this);

      return nodeBase;
    },

    __removeSelectedNode: function() {
      for (let i=0; i<this.__nodes.length; i++) {
        if (this.__desktop.getActiveWindow() === this.__nodes[i]) {
          let connectedLinks = this.__getConnectedLinks(this.__nodes[i].getNodeId());
          for (let j=0; j<connectedLinks.length; j++) {
            this.__removeLink(this.__getLink(connectedLinks[j]));
          }
          this.__removeNode(this.__nodes[i]);
          return;
        }
      }
    },

    __getMimeType: function(type) {
      let match = type.match(/^data:([^/\s]+\/[^/;\s])/);
      if (match) {
        return match[1];
      }
      return null;
    },

    __matchPortType: function(typeA, typeB) {
      if (typeA === typeB) {
        return true;
      }
      let mtA = this.__getMimeType(typeA);
      let mtB = this.__getMimeType(typeB);
      return mtA && mtB &&
        new qxapp.data.MimeType(mtA).match(new qxapp.data.MimeType(mtB));
    },

    __arePortsCompatible: function(port1, port2) {
      return this.__matchPortType(port1.portType, port2.portType) &&
        (port1.isInput !== port2.isInput);
    },

    __findCompatiblePort: function(nodeB, portA) {
      if (portA.isInput) {
        for (let portBId in nodeB.getOutputPorts()) {
          let portB = nodeB.getOutputPort(portBId);
          if (this.__matchPortType(portA.portType, portB.portType)) {
            return portB;
          }
        }
      } else {
        for (let portBId in nodeB.getInputPorts()) {
          let portB = nodeB.getInputPort(portBId);
          if (this.__matchPortType(portA.portType, portB.portType)) {
            return portB;
          }
        }
      }
      return null;
    },

    __addLink: function(from, to, linkId) {
      let node1Id = from.nodeUuid;
      let port1Id = from.output;
      let node2Id = to.nodeUuid;
      let port2Id = to.input;

      let node1 = this.__getNode(node1Id);
      let port1 = node1.getOutputPort(port1Id);
      let node2 = this.__getNode(node2Id);
      let port2 = node2.getInputPort(port2Id);

      const pointList = this.__getLinkPoints(node1, port1, node2, port2);
      const x1 = pointList[0][0];
      const y1 = pointList[0][1];
      const x2 = pointList[1][0];
      const y2 = pointList[1][1];
      let linkRepresentation = this.__svgWidget.drawCurve(x1, y1, x2, y2);
      let linkBase = new qxapp.components.workbench.LinkBase(linkRepresentation);
      linkBase.setInputNodeId(node1.getNodeId());
      linkBase.setInputPortId(port1.portId);
      linkBase.setOutputNodeId(node2.getNodeId());
      linkBase.setOutputPortId(port2.portId);
      if (linkId !== undefined) {
        linkBase.setLinkId(linkId);
      }
      this.__links.push(linkBase);

      node2.getPropsWidget().enableProp(port2.portId, false);

      linkBase.getRepresentation().node.addEventListener("click", function(e) {
        // this is needed to get out of the context of svg
        linkBase.fireDataEvent("linkSelected", linkBase.getLinkId());
        e.stopPropagation();
      }, this);

      linkBase.addListener("linkSelected", function(e) {
        this.__selectedItemChanged(linkBase.getLinkId());
      }, this);

      return linkBase;
    },

    __updateLinks: function(node) {
      let linksInvolved = this.__getConnectedLinks(node.getNodeId());

      linksInvolved.forEach(linkId => {
        let link = this.__getLink(linkId);
        if (link) {
          let node1 = this.__getNode(link.getInputNodeId());
          let port1 = node1.getOutputPort(link.getInputPortId());
          let node2 = this.__getNode(link.getOutputNodeId());
          let port2 = node2.getInputPort(link.getOutputPortId());
          const pointList = this.__getLinkPoints(node1, port1, node2, port2);
          const x1 = pointList[0][0];
          const y1 = pointList[0][1];
          const x2 = pointList[1][0];
          const y2 = pointList[1][1];
          this.__svgWidget.updateCurve(link.getRepresentation(), x1, y1, x2, y2);
        }
      });
    },

    __startTempLink: function(pointerEvent) {
      if (this.__tempLinkNodeId === null || this.__tempLinkPortId === null) {
        return;
      }
      let node = this.__getNode(this.__tempLinkNodeId);
      if (node === null) {
        return;
      }
      let port;
      if (this.__tempLinkIsInput) {
        port = node.getInputPort(this.__tempLinkPortId);
      } else {
        port = node.getOutputPort(this.__tempLinkPortId);
      }
      if (port === null) {
        return;
      }

      let x1;
      let y1;
      let x2;
      let y2;
      const portPos = node.getLinkPoint(port);
      // FIXME:
      const navBarHeight = 50;
      this.__pointerPosX = pointerEvent.getViewportLeft() - this.getBounds().left;
      this.__pointerPosY = pointerEvent.getViewportTop() - navBarHeight;

      if (port.isInput) {
        x1 = this.__pointerPosX;
        y1 = this.__pointerPosY;
        x2 = portPos[0];
        y2 = portPos[1];
      } else {
        x1 = portPos[0];
        y1 = portPos[1];
        x2 = this.__pointerPosX;
        y2 = this.__pointerPosY;
      }

      if (this.__tempLinkRepr === null) {
        this.__tempLinkRepr = this.__svgWidget.drawCurve(x1, y1, x2, y2);
      } else {
        this.__svgWidget.updateCurve(this.__tempLinkRepr, x1, y1, x2, y2);
      }
    },

    __removeTempLink: function() {
      if (this.__tempLinkRepr !== null) {
        this.__svgWidget.removeCurve(this.__tempLinkRepr);
      }
      this.__tempLinkRepr = null;
      this.__tempLinkNodeId = null;
      this.__tempLinkPortId = null;
      this.__pointerPosX = null;
      this.__pointerPosY = null;
    },

    __getLinkPoints: function(node1, port1, node2, port2) {
      let p1 = null;
      let p2 = null;
      // swap node-ports to have node1 as input and node2 as output
      if (port1.isInput) {
        [node1, port1, node2, port2] = [node2, port2, node1, port1];
      }
      p1 = node1.getLinkPoint(port1);
      p2 = node2.getLinkPoint(port2);
      // hack to place the arrow-head properly
      p2[0] -= 6;
      return [p1, p2];
    },

    __getNode: function(id) {
      for (let i = 0; i < this.__nodes.length; i++) {
        if (this.__nodes[i].getNodeId() === id) {
          return this.__nodes[i];
        }
      }
      return null;
    },

    __getConnectedLinks: function(nodeId) {
      let connectedLinks = [];
      for (let i = 0; i < this.__links.length; i++) {
        if (this.__links[i].getInputNodeId() === nodeId) {
          connectedLinks.push(this.__links[i].getLinkId());
        }
        if (this.__links[i].getOutputNodeId() === nodeId) {
          connectedLinks.push(this.__links[i].getLinkId());
        }
      }
      return connectedLinks;
    },

    __getLink: function(id) {
      for (let i = 0; i < this.__links.length; i++) {
        if (this.__links[i].getLinkId() === id) {
          return this.__links[i];
        }
      }
      return null;
    },

    __removeNode: function(node) {
      if (node.getMetaData().type == "dynamic") {
        const slotName = "stopDynamic";
        let socket = qxapp.wrappers.WebSocket.getInstance();
        let data = {
          nodeId: node.getNodeId()
        };
        socket.emit(slotName, data);
      }

      this.__desktop.remove(node);
      let index = this.__nodes.indexOf(node);
      if (index > -1) {
        this.__nodes.splice(index, 1);
      }
    },

    __removeAllNodes: function() {
      while (this.__nodes.length > 0) {
        this.__removeNode(this.__nodes[this.__nodes.length-1]);
      }
    },

    __removeLink: function(link) {
      let node2 = this.__getNode(link.getOutputNodeId());
      if (node2) {
        node2.getPropsWidget().enableProp(link.getOutputPortId(), true);
      }

      this.__svgWidget.removeCurve(link.getRepresentation());
      let index = this.__links.indexOf(link);
      if (index > -1) {
        this.__links.splice(index, 1);
      }
    },

    __removeAllLinks: function() {
      while (this.__links.length > 0) {
        this.__removeLink(this.__links[this.__links.length-1]);
      }
    },

    removeAll: function() {
      this.__removeAllNodes();
      this.__removeAllLinks();
    },

    __serializePipeline: function() {
      if (this.__projectId === null || this.__projectId === undefined) {
        this.__projectId = qxapp.utils.Utils.uuidv4();
      }
      let pipeline = {
        projectId: this.__projectId,
        workbench: {}
      };
      for (let i = 0; i < this.__nodes.length; i++) {
        const node = this.__nodes[i];
        let cNode = pipeline.workbench[node.getNodeId()] = {
          key: node.getMetaData().key,
          version: node.getMetaData().version,
          inputs: node.getInputValues(),
          outputs: {}
        };
        for (let key in node.getInputPorts()) {
          const linkPort = this.__getInputPortLinked(node.getNodeId(), key);
          if (linkPort) {
            cNode.inputs[key] = linkPort;
          }
        }
        for (let key in node.getOutputPorts()) {
          const outputPort = node.getOutputPort(key);
          if ("value" in outputPort) {
            cNode.outputs[key] = outputPort.value;
          } else {
            cNode.outputs[key] = null;
          }
        }
      }
      return pipeline;
    },

    __getInputPortLinked: function(nodeId, inputPortId) {
      for (let i = 0; i < this.__links.length; i++) {
        const link = this.__links[i];
        if (link.getOutputNodeId() === nodeId && link.getOutputPortId() === inputPortId) {
          return {
            nodeUuid: link.getInputNodeId(),
            output: link.getInputPortId()
          };
        }
      }
      return null;
    },

    __serializeData: function() {
      let pipeline = {
        "nodes": [],
        "links": []
      };
      for (let i = 0; i < this.__nodes.length; i++) {
        let node = {};
        node["uuid"] = this.__nodes[i].getNodeId();
        node["key"] = this.__nodes[i].getMetaData().key;
        node["tag"] = this.__nodes[i].getMetaData().tag;
        node["name"] = this.__nodes[i].getMetaData().name;
        node["inputs"] = this.__nodes[i].getMetaData().inputs;
        node["outputs"] = this.__nodes[i].getMetaData().outputs;
        node["settings"] = this.__nodes[i].getMetaData().settings;
        pipeline["nodes"].push(node);
      }
      for (let i = 0; i < this.__links.length; i++) {
        let link = {};
        link["uuid"] = this.__links[i].getLinkId();
        link["node1Id"] = this.__links[i].getInputNodeId();
        link["port1Id"] = this.__links[i].getInputPortId();
        link["node2Id"] = this.__links[i].getOutputNodeId();
        link["port2Id"] = this.__links[i].getOutputPortId();
        pipeline["links"].push(link);
      }
      return pipeline;
    },

    __loadProject: function(workbenchData) {
      for (let nodeUuid in workbenchData) {
        let nodeData = workbenchData[nodeUuid];
        let node =
          this.__createNode(nodeData.key + "-" + nodeData.version, nodeUuid, nodeData);
        this.__addNodeToWorkbench(node, nodeData.position);
      }
      for (let nodeUuid in workbenchData) {
        let nodeData = workbenchData[nodeUuid];
        if (nodeData.inputs) {
          for (let prop in nodeData.inputs) {
            let link = nodeData.inputs[prop];
            if (typeof link == "object" && link.nodeUuid) {
              this.__addLink({
                nodeUuid: link.nodeUuid,
                output: link.output
              }, {
                nodeUuid: nodeUuid,
                input: prop
              });
            }
          }
        }
      }
    },

    addWindowToDesktop: function(node) {
      this.__desktop.add(node);
      node.open();
    },

    __startPipeline: function() {
      // ui start pipeline
      // this.__clearProgressData();

      let socket = qxapp.wrappers.WebSocket.getInstance();

      // callback for incoming logs
      if (!socket.slotExists("logger")) {
        socket.on("logger", function(data) {
          let d = JSON.parse(data);
          let node = d["Node"];
          let msg = d["Message"];
          this.__updateLogger(node, msg);
        }, this);
      }
      socket.emit("logger");

      // callback for incoming progress
      if (!socket.slotExists("progress")) {
        socket.on("progress", function(data) {
          console.log("progress", data);
          let d = JSON.parse(data);
          let node = d["Node"];
          let progress = 100*Number.parseFloat(d["Progress"]).toFixed(4);
          this.updateProgress(node, progress);
        }, this);
      }

      // post pipeline
      this.__pipelineId = null;
      let currentPipeline = this.__serializePipeline();
      console.log("pipeline:", currentPipeline);
      let req = new qx.io.request.Xhr();
      let data = {};
      data = currentPipeline;
      data["pipeline_mockup_id"] = qxapp.utils.Utils.uuidv4();
      req.set({
        url: "/start_pipeline",
        method: "POST",
        requestData: qx.util.Serializer.toJson(data)
      });
      req.addListener("success", this.__onPipelinesubmitted, this);
      req.addListener("error", function(e) {
        this.setCanStart(true);
        this.__logger.error("Workbench", "Error submitting pipeline");
      }, this);
      req.addListener("fail", function(e) {
        this.setCanStart(true);
        this.__logger.error("Workbench", "Failed submitting pipeline");
      }, this);
      req.send();

      this.__logger.info("Workbench", "Starting pipeline");
    },

    __onPipelinesubmitted: function(e) {
      let req = e.getTarget();
      console.debug("Everything went fine!!");
      console.debug("status  : ", req.getStatus());
      console.debug("phase   : ", req.getPhase());
      console.debug("response: ", req.getResponse());

      const pipelineId = req.getResponse().pipeline_id;
      this.__logger.debug("Workbench", "Pipeline ID " + pipelineId);
      const notGood = [null, undefined, -1];
      if (notGood.includes(pipelineId)) {
        this.setCanStart(true);
        this.__pipelineId = null;
        this.__logger.error("Workbench", "Submition failed");
      } else {
        this.setCanStart(false);
        this.__pipelineId = pipelineId;
        this.__logger.info("Workbench", "Pipeline started");
      }
    },

    __stopPipeline: function() {
      let req = new qx.io.request.Xhr();
      let data = {};
      data["pipeline_id"] = this.__pipelineId;
      req.set({
        url: "/stop_pipeline",
        method: "POST",
        requestData: qx.util.Serializer.toJson(data)
      });
      req.addListener("success", this.__onPipelineStopped, this);
      req.addListener("error", function(e) {
        this.setCanStart(false);
        this.__logger.error("Workbench", "Error stopping pipeline");
      }, this);
      req.addListener("fail", function(e) {
        this.setCanStart(false);
        this.__logger.error("Workbench", "Failed stopping pipeline");
      }, this);
      // req.send();

      // temporary solution
      this.setCanStart(true);

      this.__logger.info("Workbench", "Stopping pipeline. Not yet implemented");
    },

    __onPipelineStopped: function(e) {
      this.__clearProgressData();

      this.setCanStart(true);
    },

    __updateLogger: function(nodeId, msg) {
      let node = this.__getNode(nodeId);
      if (node) {
        this.__logger.info(node.getCaption(), msg);
      }
    },

    __clearProgressData: function() {
      for (let i = 0; i < this.__nodes.length; i++) {
        this.__nodes[i].setProgress(0);
      }
    },

    updateProgress: function(nodeId, progress) {
      let node = this.__getNode(nodeId);
      node.setProgress(progress);
    },

    __selectedItemChanged: function(newID) {
      if (newID === this.__selectedItemId) {
        return;
      }

      let oldId = this.__selectedItemId;
      if (oldId) {
        if (this.__isSelectedItemALink(oldId)) {
          let unselectedLink = this.__getLink(oldId);
          const unselectedColor = qxapp.theme.Color.colors["workbench-link-active"];
          this.__svgWidget.updateColor(unselectedLink.getRepresentation(), unselectedColor);
        }
      }

      this.__selectedItemId = newID;
      if (this.__isSelectedItemALink(newID)) {
        let selectedLink = this.__getLink(newID);
        const selectedColor = qxapp.theme.Color.colors["workbench-link-selected"];
        this.__svgWidget.updateColor(selectedLink.getRepresentation(), selectedColor);
      }
    },

    __isSelectedItemALink: function() {
      return Boolean(this.__getLink(this.__selectedItemId));
    }
  }
});<|MERGE_RESOLUTION|>--- conflicted
+++ resolved
@@ -23,10 +23,7 @@
       bottom: 0
     });
 
-<<<<<<< HEAD
     this.__svgWidget = new qxapp.components.workbench.SvgWidget("SvgWidgetLayer");
-=======
-    this.__svgWidget = new qxapp.components.workbench.SvgWidget();
     // this gets fired once the widget has appeared and the library has been loaded
     // due to the qx rendering, this will always happen after setup, so we are
     // sure to catch this event
@@ -37,7 +34,6 @@
       });
     }
 
->>>>>>> 7ff78649
     this.__desktop.add(this.__svgWidget, {
       left: 0,
       top: 0,
@@ -361,11 +357,9 @@
       qx.ui.core.queue.Layout.flush();
     },
 
-<<<<<<< HEAD
-    __createNode: function(nodeMetaData) {
-      let nodeBase = new qxapp.components.workbench.NodeBase(nodeMetaData.uuid);
-      nodeBase.createNodeLayout();
-      nodeBase.setMetadata(nodeMetaData);
+    __createNode: function(nodeImageId, uuid, nodeData) {
+      let nodeBase = new qxapp.components.workbench.NodeBase(nodeImageId, uuid);
+      nodeBase.createNodeLayout(nodeData);
 
       const imageId = nodeBase.getNodeImageId();
       if (imageId.includes("dynamic")) {
@@ -378,25 +372,21 @@
             if ("entry_point" in val["containers"][0]) {
               entryPoint = val["containers"][0].entry_point;
             }
-            nodeBase.getMetadata().viewer.ip = "http://" + window.location.hostname;
-            nodeBase.getMetadata().viewer.port = portNumber;
-            nodeBase.getMetadata().viewer.entryPoint = entryPoint;
+            nodeBase.getMetaData().viewer.ip = "http://" + window.location.hostname;
+            nodeBase.getMetaData().viewer.port = portNumber;
+            nodeBase.getMetaData().viewer.entryPoint = entryPoint;
             nodeBase.getViewerButton().setEnabled(portNumber !== null);
-            const servUrl = nodeBase.getMetadata().viewer.ip +":"+ nodeBase.getMetadata().viewer.port +"/"+ nodeBase.getMetadata().viewer.entryPoint;
-            this.__logger.debug(nodeBase.getMetadata().name, "Service ready on " + servUrl);
-            this.__logger.info(nodeBase.getMetadata().name, "Service ready");
+            const servUrl = nodeBase.getMetaData().viewer.ip +":"+ nodeBase.getMetaData().viewer.port +"/"+ nodeBase.getMetaData().viewer.entryPoint;
+            this.__logger.debug(nodeBase.getMetaData().name, "Service ready on " + servUrl);
+            this.__logger.info(nodeBase.getMetaData().name, "Service ready");
           }
         }, this);
         let data = {
-          serviceName: nodeBase.getMetadata().name,
+          serviceName: nodeBase.getMetaData().name,
           nodeId: nodeBase.getNodeId()
         };
         socket.emit(slotName, data);
       }
-=======
-    __createNode: function(nodeImageId, uuid, nodeData) {
-      let nodeBase = new qxapp.components.workbench.NodeBase(nodeImageId, uuid, nodeData);
->>>>>>> 7ff78649
 
       const evType = "pointermove";
       nodeBase.addListener("LinkDragStart", function(e) {
@@ -871,8 +861,9 @@
     __loadProject: function(workbenchData) {
       for (let nodeUuid in workbenchData) {
         let nodeData = workbenchData[nodeUuid];
+        const imageId = nodeData.key + "-" + nodeData.version;
         let node =
-          this.__createNode(nodeData.key + "-" + nodeData.version, nodeUuid, nodeData);
+          this.__createNode(imageId, nodeUuid, nodeData);
         this.__addNodeToWorkbench(node, nodeData.position);
       }
       for (let nodeUuid in workbenchData) {
