/* eslint no-warning-comments: "off" */
/* global window */

const BUTTON_SIZE = 50;
const BUTTON_SPACING = 10;

qx.Class.define("qxapp.components.workbench.Workbench", {
  extend: qx.ui.container.Composite,

  construct: function(workbenchData) {
    this.base();

    let canvas = new qx.ui.layout.Canvas();
    this.set({
      layout: canvas
    });

    this.__desktop = new qx.ui.window.Desktop(new qx.ui.window.Manager());
    this.add(this.__desktop, {
      left: 0,
      top: 0,
      right: 0,
      bottom: 0
    });

    this.__workbenchData = workbenchData;
    this.__svgWidget = new qxapp.components.workbench.SvgWidget("SvgWidgetLayer");
    // this gets fired once the widget has appeared and the library has been loaded
    // due to the qx rendering, this will always happen after setup, so we are
    // sure to catch this event
    this.__svgWidget.addListenerOnce("SvgWidgetReady", () => {
      // Will be called only the first time Svg lib is loaded
      this.__loadProject();
    });

    this.__desktop.add(this.__svgWidget, {
      left: 0,
      top: 0,
      right: 0,
      bottom: 0
    });

    this.__desktop.addListener("click", function(e) {
      this.__selectedItemChanged(null);
    }, this);

    this.__desktop.addListener("changeActiveWindow", function(e) {
      let winEmitting = e.getData();
      if (winEmitting && winEmitting.isActive() && winEmitting.classname.includes("workbench.Node")) {
        this.__selectedItemChanged(winEmitting.getNodeId());
      } else {
        this.__selectedItemChanged(null);
      }
    }, this);
    // TODO how about making the LoggerView a singleton then it could be accessed from anywhere
    this.__logger = new qxapp.components.workbench.logger.LoggerView();
    this.__desktop.add(this.__logger);

    this.__nodes = [];
    this.__links = [];

    let buttonContainer = new qx.ui.container.Composite(new qx.ui.layout.HBox(BUTTON_SPACING));
    this.add(buttonContainer, {
      bottom: 10,
      right: 10
    });
    [
      this.__getPlusButton(),
      this.__getRemoveButton()
    ].forEach(widget => {
      buttonContainer.add(widget);
    });

    this.addListener("dblclick", function(pointerEvent) {
      // FIXME:
      const navBarHeight = 50;
      let x = pointerEvent.getViewportLeft() - this.getBounds().left;
      let y = pointerEvent.getViewportTop() - navBarHeight;

      let srvCat = new qxapp.components.workbench.servicesCatalogue.ServicesCatalogue();
      srvCat.moveTo(x, y);
      srvCat.open();
      let pos = {
        x: x,
        y: y
      };
      srvCat.addListener("AddService", function(e) {
        this.__addServiceFromCatalogue(e, pos);
      }, this);
    }, this);
  },

  events: {
    "NodeDoubleClicked": "qx.event.type.Data"
  },

  members: {
    __workbenchData: null,
    __nodes: null,
    __links: null,
    __desktop: null,
    __svgWidget: null,
    __logger: null,
    __tempLinkNodeId: null,
    __tempLinkPortId: null,
    __tempLinkRepr: null,
    __pointerPosX: null,
    __pointerPosY: null,
    __selectedItemId: null,
    __playButton: null,
    __stopButton: null,

    getLogger: function() {
      return this.__logger;
    },

    showLogger: function() {
      if (this.__logger.isVisible()) {
        this.__logger.close();
      } else {
        const dHeight = this.__desktop.getBounds().height;
        const lHeight = this.__logger.getHeight();
        this.__logger.moveTo(10, dHeight-lHeight-10);
        this.__logger.open();
      }
    },

    __getPlusButton: function() {
      const icon = "@FontAwesome5Solid/plus/32"; // qxapp.dev.Placeholders.getIcon("fa-plus", 32);
      let plusButton = new qx.ui.form.Button(null, icon);
      plusButton.set({
        width: BUTTON_SIZE,
        height: BUTTON_SIZE
      });
      plusButton.addListener("execute", function() {
        let srvCat = new qxapp.components.workbench.servicesCatalogue.ServicesCatalogue();
        srvCat.moveTo(200, 200);
        srvCat.open();
        srvCat.addListener("AddService", function(e) {
          this.__addServiceFromCatalogue(e);
        }, this);
      }, this);
      return plusButton;
    },

    __getRemoveButton: function() {
      const icon = "@FontAwesome5Solid/trash/32";
      let removeButton = new qx.ui.form.Button(null, icon);
      removeButton.set({
        width: BUTTON_SIZE,
        height: BUTTON_SIZE
      });
      removeButton.addListener("execute", function() {
        if (this.__selectedItemId && this.__isSelectedItemALink(this.__selectedItemId)) {
          this.__removeLink(this.__getLink(this.__selectedItemId));
          this.__selectedItemId = null;
        } else {
          this.__removeSelectedNode();
        }
      }, this);
      return removeButton;
    },

    __addServiceFromCatalogue: function(e, pos) {
      let data = e.getData();
      let metaData = data.service;
      const nodeImageId = metaData.key + "-" + metaData.version;
      let nodeAId = data.contextNodeId;
      let portA = data.contextPort;

      let nodeB = this.__createNode(nodeImageId, null);
      this.__addNodeToWorkbench(nodeB, pos);
      this.__nodes.push(nodeB);

      if (nodeAId !== null && portA !== null) {
        let nodeBId = nodeB.getNodeId();
        let portB = this.__findCompatiblePort(nodeB, portA);
        // swap node-ports to have node1 as input and node2 as output
        if (portA.isInput) {
          [nodeAId, portA, nodeBId, portB] = [nodeBId, portB, nodeAId, portA];
        }
        this.__addLink({
          nodeUuid: nodeAId,
          output: portA.portId
        }, {
          nodeUuid: nodeBId,
          input: portB.portId
        });
      }
    },

    __addNodeToWorkbench: function(node, position) {
      if (position === undefined || position === null) {
        let farthestRight = 0;
        for (let i=0; i < this.__nodes.length; i++) {
          let boundPos = this.__nodes[i].getBounds();
          let rightPos = boundPos.left + boundPos.width;
          if (farthestRight < rightPos) {
            farthestRight = rightPos;
          }
        }
        node.moveTo(50 + farthestRight, 200);
      } else {
        node.moveTo(position.x, position.y);
      }
      this.addWindowToDesktop(node);
      this.__nodes.push(node);

      node.addListener("NodeMoving", function() {
        this.__updateLinks(node);
      }, this);

      node.addListener("appear", function() {
        this.__updateLinks(node);
      }, this);

      node.addListener("dblclick", function(e) {
        this.fireDataEvent("NodeDoubleClicked", node.getNodeId());
        e.stopPropagation();
      }, this);

      qx.ui.core.queue.Layout.flush();
    },

    __createNode: function(nodeImageId, uuid, nodeData) {
      let nodeBase = new qxapp.components.workbench.NodeBase(nodeImageId, uuid);
      nodeBase.createNodeLayout();
      nodeBase.populateNodeLayout();
      nodeBase.populateNodeData(nodeData);
      let store = qxapp.data.Store.getInstance();
      let metaData = store.getNodeMetaData(nodeImageId);
      if (metaData.type === "container") {
        let innerNodes = nodeBase.createInnerNodes(metaData.innerNodes);
        this.__nodes = this.__nodes.concat(innerNodes);
      }

      const evType = "pointermove";
      nodeBase.addListener("LinkDragStart", function(e) {
        let data = e.getData();
        let event = data.event;
        let dragNodeId = data.nodeId;
        let dragIsInput = data.isInput;
        let dragPortId = data.portId;

        // Register supported actions
        event.addAction("move");

        // Register supported types
        event.addType("osparc-metaData");
        let dragData = {
          dragNodeId: dragNodeId,
          dragIsInput: dragIsInput,
          dragPortId: dragPortId
        };
        event.addData("osparc-metaData", dragData);

        this.__tempLinkNodeId = dragData.dragNodeId;
        this.__tempLinkIsInput = dragData.dragIsInput;
        this.__tempLinkPortId = dragData.dragPortId;
        qx.bom.Element.addListener(
          this.__desktop,
          evType,
          this.__startTempLink,
          this
        );
      }, this);

      nodeBase.addListener("LinkDragOver", function(e) {
        let data = e.getData();
        let event = data.event;
        let dropNodeId = data.nodeId;
        let dropIsInput = data.isInput;
        let dropPortId = data.portId;

        let compatible = false;
        if (event.supportsType("osparc-metaData")) {
          const dragNodeId = event.getData("osparc-metaData").dragNodeId;
          const dragIsInput = event.getData("osparc-metaData").dragIsInput;
          const dragPortId = event.getData("osparc-metaData").dragPortId;
          const dragNode = this.getNode(dragNodeId);
          const dropNode = this.getNode(dropNodeId);
          const dragPortTarget = dragIsInput ? dragNode.getInputPort(dragPortId) : dragNode.getOutputPort(dragPortId);
          const dropPortTarget = dropIsInput ? dropNode.getInputPort(dropPortId) : dropNode.getOutputPort(dropPortId);
          compatible = this.__arePortsCompatible(dragPortTarget, dropPortTarget);
        }

        if (!compatible) {
          event.preventDefault();
        }
      }, this);

      nodeBase.addListener("LinkDrop", function(e) {
        let data = e.getData();
        let event = data.event;
        let dropNodeId = data.nodeId;
        let dropIsInput = data.isInput;
        let dropPortId = data.portId;

        if (event.supportsType("osparc-metaData")) {
          let dragNodeId = event.getData("osparc-metaData").dragNodeId;
          let dragIsInput = event.getData("osparc-metaData").dragIsInput;
          let dragPortId = event.getData("osparc-metaData").dragPortId;

          let nodeAId = dropIsInput ? dragNodeId : dropNodeId;
          let nodeAPortId = dropIsInput ? dragPortId : dropPortId;
          let nodeBId = dragIsInput ? dragNodeId : dropNodeId;
          let nodeBPortId = dragIsInput ? dragPortId : dropPortId;

          this.__addLink({
            nodeUuid: nodeAId,
            output: nodeAPortId
          }, {
            nodeUuid: nodeBId,
            input: nodeBPortId
          });
          this.__removeTempLink();
          qx.bom.Element.removeListener(
            this.__desktop,
            evType,
            this.__startTempLink,
            this
          );
        }
      }, this);

      nodeBase.addListener("LinkDragEnd", function(e) {
        let data = e.getData();
        // let event = data.event"];
        let dragNodeId = data.nodeId;
        let dragPortId = data.portId;

        let posX = this.__pointerPosX;
        let posY = this.__pointerPosY;
        if (this.__tempLinkNodeId === dragNodeId && this.__tempLinkPortId === dragPortId) {
          let srvCat = new qxapp.components.workbench.servicesCatalogue.ServicesCatalogue();
          if (this.__tempLinkIsInput === true) {
            srvCat.setContext(dragNodeId, this.getNode(dragNodeId).getInputPort(dragPortId));
          } else {
            srvCat.setContext(dragNodeId, this.getNode(dragNodeId).getOutputPort(dragPortId));
          }
          srvCat.moveTo(posX, posY);
          srvCat.open();
          let pos = {
            x: posX,
            y: posY
          };
          srvCat.addListener("AddService", function(ev) {
            this.__addServiceFromCatalogue(ev, pos);
          }, this);
          srvCat.addListener("close", function(ev) {
            this.__removeTempLink();
          }, this);
        }
        qx.bom.Element.removeListener(
          this.__desktop,
          evType,
          this.__startTempLink,
          this
        );
      }, this);

      return nodeBase;
    },

    __removeSelectedNode: function() {
      for (let i=0; i<this.__nodes.length; i++) {
        if (this.__desktop.getActiveWindow() === this.__nodes[i]) {
          let connectedLinks = this.__getConnectedLinks(this.__nodes[i].getNodeId());
          for (let j=0; j<connectedLinks.length; j++) {
            this.__removeLink(this.__getLink(connectedLinks[j]));
          }
          this.__removeNode(this.__nodes[i]);
          return;
        }
      }
    },

    __getMimeType: function(type) {
      let match = type.match(/^data:([^/\s]+\/[^/;\s])/);
      if (match) {
        return match[1];
      }
      return null;
    },

    __matchPortType: function(typeA, typeB) {
      if (typeA === typeB) {
        return true;
      }
      let mtA = this.__getMimeType(typeA);
      let mtB = this.__getMimeType(typeB);
      return mtA && mtB &&
        new qxapp.data.MimeType(mtA).match(new qxapp.data.MimeType(mtB));
    },

    __arePortsCompatible: function(port1, port2) {
      return this.__matchPortType(port1.portType, port2.portType) &&
        (port1.isInput !== port2.isInput);
    },

    __findCompatiblePort: function(nodeB, portA) {
      if (portA.isInput) {
        for (let portBId in nodeB.getOutputPorts()) {
          let portB = nodeB.getOutputPort(portBId);
          if (this.__matchPortType(portA.portType, portB.portType)) {
            return portB;
          }
        }
      } else {
        for (let portBId in nodeB.getInputPorts()) {
          let portB = nodeB.getInputPort(portBId);
          if (this.__matchPortType(portA.portType, portB.portType)) {
            return portB;
          }
        }
      }
      return null;
    },

    __addLink: function(from, to, linkId) {
      let node1Id = from.nodeUuid;
      let port1Id = from.output;
      let node2Id = to.nodeUuid;
      let port2Id = to.input;

      let node1 = this.getNode(node1Id);
      let port1 = node1.getOutputPort(port1Id);
      let node2 = this.getNode(node2Id);
      let port2 = node2.getInputPort(port2Id);

      const pointList = this.__getLinkPoints(node1, port1, node2, port2);
      const x1 = pointList[0][0];
      const y1 = pointList[0][1];
      const x2 = pointList[1][0];
      const y2 = pointList[1][1];
      let linkRepresentation = this.__svgWidget.drawCurve(x1, y1, x2, y2);
      let link = new qxapp.components.workbench.LinkBase(linkRepresentation);
      link.setInputNodeId(node1.getNodeId());
      link.setInputPortId(port1.portId);
      link.setOutputNodeId(node2.getNodeId());
      link.setOutputPortId(port2.portId);
      if (linkId !== undefined) {
        link.setLinkId(linkId);
      }
      this.__links.push(link);

      node2.addLink(link);

      link.getRepresentation().node.addEventListener("click", function(e) {
        // this is needed to get out of the context of svg
        link.fireDataEvent("linkSelected", link.getLinkId());
        e.stopPropagation();
      }, this);

      link.addListener("linkSelected", function(e) {
        this.__selectedItemChanged(link.getLinkId());
      }, this);

      return link;
    },

    __updateLinks: function(node) {
      let linksInvolved = this.__getConnectedLinks(node.getNodeId());

      linksInvolved.forEach(linkId => {
        let link = this.__getLink(linkId);
        if (link) {
          let node1 = this.getNode(link.getInputNodeId());
          let port1 = node1.getOutputPort(link.getInputPortId());
          let node2 = this.getNode(link.getOutputNodeId());
          let port2 = node2.getInputPort(link.getOutputPortId());
          const pointList = this.__getLinkPoints(node1, port1, node2, port2);
          const x1 = pointList[0][0];
          const y1 = pointList[0][1];
          const x2 = pointList[1][0];
          const y2 = pointList[1][1];
          this.__svgWidget.updateCurve(link.getRepresentation(), x1, y1, x2, y2);
        }
      });
    },

    __startTempLink: function(pointerEvent) {
      if (this.__tempLinkNodeId === null || this.__tempLinkPortId === null) {
        return;
      }
      let node = this.getNode(this.__tempLinkNodeId);
      if (node === null) {
        return;
      }
      let port;
      if (this.__tempLinkIsInput) {
        port = node.getInputPort(this.__tempLinkPortId);
      } else {
        port = node.getOutputPort(this.__tempLinkPortId);
      }
      if (port === null) {
        return;
      }

      let x1;
      let y1;
      let x2;
      let y2;
      const portPos = node.getLinkPoint(port);
      // FIXME:
      const navBarHeight = 50;
      this.__pointerPosX = pointerEvent.getViewportLeft() - this.getBounds().left;
      this.__pointerPosY = pointerEvent.getViewportTop() - navBarHeight;

      if (port.isInput) {
        x1 = this.__pointerPosX;
        y1 = this.__pointerPosY;
        x2 = portPos[0];
        y2 = portPos[1];
      } else {
        x1 = portPos[0];
        y1 = portPos[1];
        x2 = this.__pointerPosX;
        y2 = this.__pointerPosY;
      }

      if (this.__tempLinkRepr === null) {
        this.__tempLinkRepr = this.__svgWidget.drawCurve(x1, y1, x2, y2);
      } else {
        this.__svgWidget.updateCurve(this.__tempLinkRepr, x1, y1, x2, y2);
      }
    },

    __removeTempLink: function() {
      if (this.__tempLinkRepr !== null) {
        this.__svgWidget.removeCurve(this.__tempLinkRepr);
      }
      this.__tempLinkRepr = null;
      this.__tempLinkNodeId = null;
      this.__tempLinkPortId = null;
      this.__pointerPosX = null;
      this.__pointerPosY = null;
    },

    __getLinkPoints: function(node1, port1, node2, port2) {
      let p1 = null;
      let p2 = null;
      // swap node-ports to have node1 as input and node2 as output
      if (port1.isInput) {
        [node1, port1, node2, port2] = [node2, port2, node1, port1];
      }
      p1 = node1.getLinkPoint(port1);
      p2 = node2.getLinkPoint(port2);
      // hack to place the arrow-head properly
      p2[0] -= 6;
      return [p1, p2];
    },

    getNode: function(id) {
      for (let i = 0; i < this.__nodes.length; i++) {
        if (this.__nodes[i].getNodeId() === id) {
          return this.__nodes[i];
        }
      }
      return null;
    },

    __getConnectedLinks: function(nodeId) {
      let connectedLinks = [];
      for (let i = 0; i < this.__links.length; i++) {
        if (this.__links[i].getInputNodeId() === nodeId) {
          connectedLinks.push(this.__links[i].getLinkId());
        }
        if (this.__links[i].getOutputNodeId() === nodeId) {
          connectedLinks.push(this.__links[i].getLinkId());
        }
      }
      return connectedLinks;
    },

    __getLink: function(id) {
      for (let i = 0; i < this.__links.length; i++) {
        if (this.__links[i].getLinkId() === id) {
          return this.__links[i];
        }
      }
      return null;
    },

    __removeNode: function(node) {
      if (node.getMetaData().type == "dynamic") {
        const slotName = "stopDynamic";
        let socket = qxapp.wrappers.WebSocket.getInstance();
        let data = {
          nodeId: node.getNodeId()
        };
        socket.emit(slotName, data);
      }

      this.__desktop.remove(node);
      let index = this.__nodes.indexOf(node);
      if (index > -1) {
        this.__nodes.splice(index, 1);
      }
    },

    __removeAllNodes: function() {
      while (this.__nodes.length > 0) {
        this.__removeNode(this.__nodes[this.__nodes.length-1]);
      }
    },

    __removeLink: function(link) {
      let node2 = this.getNode(link.getOutputNodeId());
      if (node2) {
        node2.removeLink(link);
      }

      this.__svgWidget.removeCurve(link.getRepresentation());
      let index = this.__links.indexOf(link);
      if (index > -1) {
        this.__links.splice(index, 1);
      }
    },

    __removeAllLinks: function() {
      while (this.__links.length > 0) {
        this.__removeLink(this.__links[this.__links.length-1]);
      }
    },

    removeAll: function() {
      this.__removeAllNodes();
      this.__removeAllLinks();
    },

    __getInputPortLinked: function(nodeId, inputPortId) {
      for (let i = 0; i < this.__links.length; i++) {
        const link = this.__links[i];
        if (link.getOutputNodeId() === nodeId && link.getOutputPortId() === inputPortId) {
          return {
            nodeUuid: link.getInputNodeId(),
            output: link.getInputPortId()
          };
        }
      }
      return null;
    },

    __loadProject: function() {
      this.removeAll();

      if (this.__workbenchData) {
        let workbenchData = this.__workbenchData;
        for (let nodeUuid in workbenchData) {
          let nodeData = workbenchData[nodeUuid];
          const nodeImageId = nodeData.key + "-" + nodeData.version;
          let node = this.__createNode(nodeImageId, nodeUuid, nodeData);
          this.__addNodeToWorkbench(node, nodeData.position);
          this.__nodes.push(node);
        }
        for (let nodeUuid in workbenchData) {
          let nodeData = workbenchData[nodeUuid];
          if (nodeData.inputs) {
            for (let prop in nodeData.inputs) {
              let link = nodeData.inputs[prop];
              if (typeof link == "object" && link.nodeUuid) {
                this.__addLink({
                  nodeUuid: link.nodeUuid,
                  output: link.output
                }, {
                  nodeUuid: nodeUuid,
                  input: prop
                });
              }
            }
          }
        }
      }
    },

    saveProject: function() {
      const savePosition = true;
      this.__workbenchData = this.serializePipeline(savePosition);
    },

    serializePipeline: function(savePosition = false) {
      let workbench = {};
      for (let i = 0; i < this.__nodes.length; i++) {
        const node = this.__nodes[i];
        const nodeData = node.getMetaData();
        let cNode = workbench[node.getNodeId()] = {
          key: nodeData.key,
          version: nodeData.version,
          inputs: node.getInputValues(),
          outputs: {}
        };
        if (savePosition && this.__desktop.indexOf(node)>-1) {
          cNode.position = {
            x: node.getCurrentBounds().left,
            y: node.getCurrentBounds().top
          };
        }
        for (let key in node.getInputPorts()) {
          const linkPort = this.__getInputPortLinked(node.getNodeId(), key);
          if (linkPort) {
            cNode.inputs[key] = linkPort;
          }
        }
        for (let key in nodeData.outputs) {
          const outputPort = nodeData.outputs[key];
          if ("value" in outputPort) {
            cNode.outputs[key] = outputPort.value;
          }
        }
      }
      return workbench;
    },

    getWorkbenchData: function() {
      return this.__workbenchData;
    },

    addWindowToDesktop: function(node) {
      this.__desktop.add(node);
      node.open();
    },

    clearProgressData: function() {
      for (let i = 0; i < this.__nodes.length; i++) {
        this.__nodes[i].setProgress(0);
      }
    },

    updateProgress: function(nodeId, progress) {
<<<<<<< HEAD
      let node = this.getNode(nodeId);
      node.setProgress(progress);
=======
      let node = this.__getNode(nodeId);
      if (node) {
        node.setProgress(progress);
      }
>>>>>>> 2e06b657
    },

    __selectedItemChanged: function(newID) {
      if (newID === this.__selectedItemId) {
        return;
      }

      let oldId = this.__selectedItemId;
      if (oldId) {
        if (this.__isSelectedItemALink(oldId)) {
          let unselectedLink = this.__getLink(oldId);
          const unselectedColor = qxapp.theme.Color.colors["workbench-link-comp-active"];
          this.__svgWidget.updateColor(unselectedLink.getRepresentation(), unselectedColor);
        }
      }

      this.__selectedItemId = newID;
      if (this.__isSelectedItemALink(newID)) {
        let selectedLink = this.__getLink(newID);
        const selectedColor = qxapp.theme.Color.colors["workbench-link-selected"];
        this.__svgWidget.updateColor(selectedLink.getRepresentation(), selectedColor);
      }
    },

    __isSelectedItemALink: function() {
      return Boolean(this.__getLink(this.__selectedItemId));
    }
  }
});<|MERGE_RESOLUTION|>--- conflicted
+++ resolved
@@ -728,15 +728,10 @@
     },
 
     updateProgress: function(nodeId, progress) {
-<<<<<<< HEAD
-      let node = this.getNode(nodeId);
-      node.setProgress(progress);
-=======
       let node = this.__getNode(nodeId);
       if (node) {
         node.setProgress(progress);
       }
->>>>>>> 2e06b657
     },
 
     __selectedItemChanged: function(newID) {
