/* ************************************************************************

   qxapp - the simcore frontend

   https://osparc.io

   Copyright:
     2018 IT'IS Foundation, https://itis.swiss

   License:
     MIT: https://opensource.org/licenses/MIT

   Authors:
     * Odei Maiz (odeimaiz)

************************************************************************ */

/**
 *   Widget containing the layout where NodeUIs and EdgeUIs, and when the model loaded
 * is a container-node, also NodeInput and NodeOutput are rendered.
 *
 * *Example*
 *
 * Here is a little example of how to use the widget.
 *
 * <pre class='javascript'>
 *   let workbenchUI = new qxapp.component.workbench.WorkbenchUI(workbench);
 *   this.getRoot().add(workbenchUI);
 * </pre>
 */

const BUTTON_SIZE = 50;
const BUTTON_SPACING = 10;
const NODE_INPUTS_WIDTH = 200;

qx.Class.define("qxapp.component.workbench.WorkbenchUI", {
  extend: qx.ui.core.Widget,

  /**
    * @param workbench {qxapp.data.model.Workbench} Workbench owning the widget
  */
  construct: function(workbench) {
    this.base(arguments);

    this.__nodesUI = [];
    this.__edgesUI = [];

    let hBox = new qx.ui.layout.HBox();
    this._setLayout(hBox);

    let inputNodesLayout = this.__inputNodesLayout = new qx.ui.container.Composite(new qx.ui.layout.VBox(5));
    inputNodesLayout.set({
      width: NODE_INPUTS_WIDTH,
      maxWidth: NODE_INPUTS_WIDTH,
      allowGrowX: false
    });
    const navBarLabelFont = qx.bom.Font.fromConfig(qxapp.theme.Font.fonts["nav-bar-label"]);
    let inputLabel = new qx.ui.basic.Label(this.tr("Inputs")).set({
      font: navBarLabelFont,
      alignX: "center"
    });
    inputNodesLayout.add(inputLabel);
    this._add(inputNodesLayout);

    this.__desktopCanvas = new qx.ui.container.Composite(new qx.ui.layout.Canvas());
    this._add(this.__desktopCanvas, {
      flex: 1
    });

    let nodesExposedLayout = this.__outputNodesLayout = new qx.ui.container.Composite(new qx.ui.layout.VBox(5));
    nodesExposedLayout.set({
      width: NODE_INPUTS_WIDTH,
      maxWidth: NODE_INPUTS_WIDTH,
      allowGrowX: false
    });
    let outputLabel = new qx.ui.basic.Label(this.tr("Outputs")).set({
      font: navBarLabelFont,
      alignX: "center"
    });
    nodesExposedLayout.add(outputLabel);
    this._add(nodesExposedLayout);

    this.__desktop = new qx.ui.window.Desktop(new qx.ui.window.Manager());
    this.__desktopCanvas.add(this.__desktop, {
      left: 0,
      top: 0,
      right: 0,
      bottom: 0
    });

    this.__svgWidget = new qxapp.component.workbench.SvgWidget("SvgWidgetLayer");
    // this gets fired once the widget has appeared and the library has been loaded
    // due to the qx rendering, this will always happen after setup, so we are
    // sure to catch this event
    this.__svgWidget.addListenerOnce("SvgWidgetReady", () => {
      // Will be called only the first time Svg lib is loaded
      this.removeAll();
      this.setWorkbench(workbench);
      this.__nodeSelected("root");
    });

    this.__desktop.add(this.__svgWidget, {
      left: 0,
      top: 0,
      right: 0,
      bottom: 0
    });

    let buttonContainer = new qx.ui.container.Composite(new qx.ui.layout.HBox(BUTTON_SPACING));
    this.__desktopCanvas.add(buttonContainer, {
      bottom: 10,
      right: 10
    });
    let unlinkButton = this.__unlinkButton = this.__getUnlinkButton();
    unlinkButton.setVisibility("excluded");
    buttonContainer.add(unlinkButton);

    this.__addEventListeners();
  },

  events: {
    "nodeDoubleClicked": "qx.event.type.Data",
    "removeNode": "qx.event.type.Data",
    "removeEdge": "qx.event.type.Data",
    "changeSelectedNode": "qx.event.type.Data"
  },

  properties: {
    workbench: {
      check: "qxapp.data.model.Workbench",
      nullable: false,
      apply: "loadModel"
    }
  },

  members: {
    __unlinkButton: null,
    __nodesUI: null,
    __edgesUI: null,
    __inputNodesLayout: null,
    __outputNodesLayout: null,
    __desktop: null,
    __svgWidget: null,
    __tempEdgeNodeId: null,
    __tempEdgeRepr: null,
    __pointerPosX: null,
    __pointerPosY: null,
    __selectedItemId: null,
    __currentModel: null,

    __getPlusButton: function() {
      const icon = "@FontAwesome5Solid/plus/32"; // qxapp.dev.Placeholders.getIcon("fa-plus", 32);
      let plusButton = new qx.ui.form.Button(null, icon);
      plusButton.set({
        width: BUTTON_SIZE,
        height: BUTTON_SIZE
      });
      plusButton.addListener("execute", function() {
        this.openServicesCatalogue();
      }, this);
      return plusButton;
    },

    __getRemoveButton: function() {
      const icon = "@FontAwesome5Solid/trash/32";
      let removeButton = new qx.ui.form.Button(null, icon);
      removeButton.set({
        width: BUTTON_SIZE,
        height: BUTTON_SIZE
      });
      removeButton.addListener("execute", function() {
        if (this.__selectedItemId && this.__isSelectedItemAnEdge(this.__selectedItemId)) {
          this.__removeEdge(this.__getEdgeUI(this.__selectedItemId));
          this.__selectedItemId = null;
        } else {
          this.__removeSelectedNode();
        }
      }, this);
      return removeButton;
    },

    __getUnlinkButton: function() {
      const icon = "@FontAwesome5Solid/unlink/16";
      let unlinkBtn = new qx.ui.form.Button(null, icon);
      unlinkBtn.set({
        width: BUTTON_SIZE,
        height: BUTTON_SIZE
      });
      unlinkBtn.addListener("execute", function() {
        if (this.__selectedItemId && this.__isSelectedItemAnEdge(this.__selectedItemId)) {
          this.__removeEdge(this.__getEdgeUI(this.__selectedItemId));
          this.__selectedItemId = null;
        }
      }, this);
      return unlinkBtn;
    },

    openServicesCatalogue: function() {
      let srvCat = this.__createServicesCatalogue();
      srvCat.open();
    },

    __createServicesCatalogue: function(pos) {
      let srvCat = new qxapp.component.workbench.servicesCatalogue.ServicesCatalogue();
      if (pos) {
        srvCat.moveTo(pos.x, pos.y);
      } else {
        // srvCat.center();
        const bounds = this.getLayoutParent().getBounds();
        const workbenchUICenter = {
          x: bounds.left + parseInt((bounds.left + bounds.width) / 2),
          y: bounds.top + parseInt((bounds.top + bounds.height) / 2)
        };
        srvCat.moveTo(workbenchUICenter.x - 200, workbenchUICenter.y - 200);
      }
      srvCat.addListener("addService", ev => {
        this.__addServiceFromCatalogue(ev, pos);
      }, this);
      return srvCat;
    },

    __addServiceFromCatalogue: function(e, pos) {
      const data = e.getData();
      const service = data.service;
      let nodeAId = data.contextNodeId;
      let portA = data.contextPort;

      let parent = null;
      if (this.__currentModel.isContainer()) {
        parent = this.__currentModel;
      }
      let node = this.getWorkbench().createNode(service.getKey(), service.getVersion(), null, parent, true);

      const metaData = node.getMetaData();
      if (metaData && Object.prototype.hasOwnProperty.call(metaData, "innerNodes")) {
        const innerNodeMetaDatas = Object.values(metaData["innerNodes"]);
        for (const innerNodeMetaData of innerNodeMetaDatas) {
          this.getWorkbench().createNode(innerNodeMetaData.key, innerNodeMetaData.version, null, node, true);
        }
      }

      let nodeUI = this.__createNodeUI(node.getNodeId());
      this.__addNodeToWorkbench(nodeUI, pos);

      if (nodeAId !== null && portA !== null) {
        let nodeBId = nodeUI.getNodeId();
        let portB = this.__findCompatiblePort(nodeUI, portA);
        // swap node-ports to have node1 as input and node2 as output
        if (portA.isInput) {
          [nodeAId, portA, nodeBId, portB] = [nodeBId, portB, nodeAId, portA];
        }
        this.__createEdgeBetweenNodes({
          nodeUuid: nodeAId
        }, {
          nodeUuid: nodeBId
        });
      }
    },

    __addNodeToWorkbench: function(nodeUI, position) {
      if (position === undefined || position === null) {
        position = {};
        let farthestRight = 0;
        for (let i = 0; i < this.__nodesUI.length; i++) {
          let boundPos = this.__nodesUI[i].getBounds();
          let rightPos = boundPos.left + boundPos.width;
          if (farthestRight < rightPos) {
            farthestRight = rightPos;
          }
        }
        position.x = 50 + farthestRight;
        position.y = 200;
      }
      nodeUI.getNode().setPosition(position.x, position.y);
      nodeUI.moveTo(position.x, position.y);
      this.addWindowToDesktop(nodeUI);
      this.__nodesUI.push(nodeUI);

      nodeUI.addListener("nodeMoving", function() {
        this.__updateEdges(nodeUI);
        this.__updatePosition(nodeUI);
      }, this);

      nodeUI.addListener("appear", function() {
        this.__updateEdges(nodeUI);
      }, this);

      nodeUI.addListener("tap", e => {
        this.__selectedItemChanged(nodeUI.getNodeId());
        e.stopPropagation();
      }, this);

      nodeUI.addListener("dbltap", e => {
        this.__nodeSelected(nodeUI.getNodeId());
        e.stopPropagation();
      }, this);

      qx.ui.core.queue.Layout.flush();
    },

    __createNodeUI: function(nodeId) {
      let node = this.getWorkbench().getNode(nodeId);

      let nodeUI = new qxapp.component.workbench.NodeUI(node);
      nodeUI.populateNodeLayout();
      this.__createDragDropMechanism(nodeUI);

      return nodeUI;
    },

<<<<<<< HEAD
    __createEdgeUI: function(node1Id, node2Id, edgeId) {
      const edge = this.getWorkbench().createEdge(edgeId, node1Id, node2Id);
      if (this.__edgeRepresetationExists(edge)) {
=======
    __createEdgeUI: function(node1Id, node2Id, linkId) {
      let link = this.getWorkbench().createEdge(linkId, node1Id, node2Id);
      if (this.__linkRepresetationExists(link)) {
>>>>>>> 1d88988c
        return null;
      }

      // build representation
      const nodeUI1 = this.getNodeUI(node1Id);
      const nodeUI2 = this.getNodeUI(node2Id);
      const port1 = nodeUI1.getOutputPort();
      const port2 = nodeUI2.getInputPort();
      if (port1 && port2) {
        if (this.__currentModel.isContainer() && nodeUI2.getNodeId() === this.__currentModel.getNodeId()) {
          nodeUI1.getNode().setIsOutputNode(true);
        } else {
          nodeUI2.getNode().addInputNode(node1Id);
        }
        const pointList = this.__getEdgePoints(nodeUI1, port1, nodeUI2, port2);
        const x1 = pointList[0] ? pointList[0][0] : 0;
        const y1 = pointList[0] ? pointList[0][1] : 0;
        const x2 = pointList[1] ? pointList[1][0] : 0;
        const y2 = pointList[1] ? pointList[1][1] : 0;
        const edgeRepresentation = this.__svgWidget.drawCurve(x1, y1, x2, y2);

<<<<<<< HEAD
        const edgeUI = new qxapp.component.workbench.EdgeUI(edge, edgeRepresentation);
        this.__edgesUI.push(edgeUI);
=======
        let linkUI = new qxapp.component.workbench.EdgeUI(link, linkRepresentation);
        this.__edgesUI.push(linkUI);
>>>>>>> 1d88988c

        edgeUI.getRepresentation().node.addEventListener("click", e => {
          // this is needed to get out of the context of svg
<<<<<<< HEAD
          edgeUI.fireDataEvent("edgeSelected", edgeUI.getEdgeId());
          e.stopPropagation();
        }, this);

        edgeUI.addListener("edgeSelected", e => {
          this.__selectedItemChanged(edgeUI.getEdgeId());
=======
          linkUI.fireDataEvent("linkSelected", linkUI.getEdgeId());
          e.stopPropagation();
        }, this);

        linkUI.addListener("linkSelected", e => {
          this.__selectedItemChanged(linkUI.getEdgeId());
>>>>>>> 1d88988c
        }, this);

        return edgeUI;
      }
      return null;
    },

<<<<<<< HEAD
    __edgeRepresetationExists: function(edge) {
=======
    __linkRepresetationExists: function(edge) {
>>>>>>> 1d88988c
      for (let i=0; i<this.__edgesUI.length; i++) {
        const edgeUI = this.__edgesUI[i];
        if (edgeUI.getEdge().getEdgeId() === edge.getEdgeId()) {
          return true;
        }
      }
      return false;
    },

    __createDragDropMechanism: function(nodeUI) {
      const evType = "pointermove";
      nodeUI.addListener("edgeDragStart", e => {
        let data = e.getData();
        let event = data.event;
        let dragNodeId = data.nodeId;
        let dragIsInput = data.isInput;

        // Register supported actions
        event.addAction("move");

        // Register supported types
        event.addType("osparc-node-link");
        let dragData = {
          dragNodeId: dragNodeId,
          dragIsInput: dragIsInput
        };
        event.addData("osparc-node-link", dragData);

        this.__tempEdgeNodeId = dragData.dragNodeId;
        this.__tempEdgeIsInput = dragData.dragIsInput;
        qx.bom.Element.addListener(
          this.__desktop,
          evType,
          this.__startTempEdge,
          this
        );
      }, this);

      nodeUI.addListener("edgeDragOver", e => {
        let data = e.getData();
        let event = data.event;
        let dropNodeId = data.nodeId;
        let dropIsInput = data.isInput;

        let compatible = false;
        if (event.supportsType("osparc-node-link")) {
          const dragNodeId = event.getData("osparc-node-link").dragNodeId;
          const dragIsInput = event.getData("osparc-node-link").dragIsInput;
          const dragNode = this.getNodeUI(dragNodeId);
          const dropNode = this.getNodeUI(dropNodeId);
          const dragPortTarget = dragIsInput ? dragNode.getInputPort() : dragNode.getOutputPort();
          const dropPortTarget = dropIsInput ? dropNode.getInputPort() : dropNode.getOutputPort();
          compatible = this.__areNodesCompatible(dragPortTarget, dropPortTarget);
        }

        if (!compatible) {
          event.preventDefault();
        }
      }, this);

      nodeUI.addListener("edgeDrop", e => {
        let data = e.getData();
        let event = data.event;
        let dropNodeId = data.nodeId;
        let dropIsInput = data.isInput;

        if (event.supportsType("osparc-node-link")) {
          let dragNodeId = event.getData("osparc-node-link").dragNodeId;
          let dragIsInput = event.getData("osparc-node-link").dragIsInput;

          let nodeAId = dropIsInput ? dragNodeId : dropNodeId;
          let nodeBId = dragIsInput ? dragNodeId : dropNodeId;

          this.__createEdgeBetweenNodes({
            nodeUuid: nodeAId
          }, {
            nodeUuid: nodeBId
          });
          this.__removeTempEdge();
          qx.bom.Element.removeListener(
            this.__desktop,
            evType,
            this.__startTempEdge,
            this
          );
        }
      }, this);

      nodeUI.addListener("edgeDragEnd", e => {
        let data = e.getData();
        let dragNodeId = data.nodeId;

        let posX = this.__pointerPosX;
        let posY = this.__pointerPosY;
        if (this.__tempEdgeNodeId === dragNodeId) {
          const pos = {
            x: posX,
            y: posY
          };
          let srvCat = this.__createServicesCatalogue(pos);
          if (this.__tempEdgeIsInput === true) {
            srvCat.setContext(dragNodeId, this.getNodeUI(dragNodeId).getInputPort());
          } else {
            srvCat.setContext(dragNodeId, this.getNodeUI(dragNodeId).getOutputPort());
          }
          srvCat.addListener("close", function(ev) {
            this.__removeTempEdge();
          }, this);
          srvCat.open();
        }
        qx.bom.Element.removeListener(
          this.__desktop,
          evType,
          this.__startTempEdge,
          this
        );
      }, this);
    },

    __createNodeInputUI: function(inputNode) {
      let nodeInput = new qxapp.component.widget.NodeInput(inputNode);
      nodeInput.populateNodeLayout();
      this.__createDragDropMechanism(nodeInput);
      this.__inputNodesLayout.add(nodeInput, {
        flex: 1
      });
      return nodeInput;
    },

    __createNodeInputUIs: function(model) {
      this.__clearNodeInputUIs();
      const inputNodes = model.getInputNodes();
      for (let i = 0; i < inputNodes.length; i++) {
        let inputNode = this.getWorkbench().getNode(inputNodes[i]);
        let inputLabel = this.__createNodeInputUI(inputNode);
        this.__nodesUI.push(inputLabel);
      }
    },

    __clearNodeInputUIs: function() {
      // remove all but the title
      while (this.__inputNodesLayout.getChildren().length > 1) {
        this.__inputNodesLayout.removeAt(this.__inputNodesLayout.getChildren().length - 1);
      }
    },

    __createNodeOutputUI: function(currentModel) {
      let nodeOutput = new qxapp.component.widget.NodeOutput(currentModel);
      nodeOutput.populateNodeLayout();
      this.__createDragDropMechanism(nodeOutput);
      this.__outputNodesLayout.add(nodeOutput, {
        flex: 1
      });
      return nodeOutput;
    },

    __createNodeOutputUIs: function(model) {
      this.__clearNodeOutputUIs();
      let outputLabel = this.__createNodeOutputUI(model);
      this.__nodesUI.push(outputLabel);
    },

    __clearNodeOutputUIs: function() {
      // remove all but the title
      while (this.__outputNodesLayout.getChildren().length > 1) {
        this.__outputNodesLayout.removeAt(this.__outputNodesLayout.getChildren().length - 1);
      }
    },

    __removeSelectedNode: function() {
      for (let i = 0; i < this.__nodesUI.length; i++) {
        if (this.__desktop.getActiveWindow() === this.__nodesUI[i]) {
          this.__removeNode(this.__nodesUI[i]);
          return;
        }
      }
    },

    __areNodesCompatible: function(topLevelPort1, topLevelPort2) {
      return qxapp.data.Store.getInstance().areNodesCompatible(topLevelPort1, topLevelPort2);
    },

    __findCompatiblePort: function(nodeB, portA) {
      if (portA.isInput && nodeB.getOutputPort()) {
        return nodeB.getOutputPort();
      } else if (nodeB.getInputPort()) {
        return nodeB.getInputPort();
      }
      return null;
    },

<<<<<<< HEAD
    __createEdgeBetweenNodes: function(from, to, edgeId) {
      let node1Id = from.nodeUuid;
      let node2Id = to.nodeUuid;
      this.__createEdgeUI(node1Id, node2Id, edgeId);
    },

    __createEdgeBetweenNodesAndInputNodes: function(from, to, edgeId) {
=======
    __createEdgeBetweenNodes: function(from, to, linkId) {
      let node1Id = from.nodeUuid;
      let node2Id = to.nodeUuid;
      this.__createEdgeUI(node1Id, node2Id, linkId);
    },

    __createEdgeBetweenNodesAndInputNodes: function(from, to, linkId) {
>>>>>>> 1d88988c
      const inputNodes = this.__inputNodesLayout.getChildren();
      // Children[0] is the title
      for (let i = 1; i < inputNodes.length; i++) {
        const inputNodeId = inputNodes[i].getNodeId();
        if (inputNodeId === from.nodeUuid) {
          let node1Id = from.nodeUuid;
          let node2Id = to.nodeUuid;
<<<<<<< HEAD
          this.__createEdgeUI(node1Id, node2Id, edgeId);
        }
      }
    },

    __createEdgeToExposedOutputs: function(from, to, edgeId) {
      let node1Id = from.nodeUuid;
      let node2Id = to.nodeUuid;
      this.__createEdgeUI(node1Id, node2Id, edgeId);
=======
          this.__createEdgeUI(node1Id, node2Id, linkId);
        }
      }
    },

    __createEdgeToExposedOutputs: function(from, to, linkId) {
      let node1Id = from.nodeUuid;
      let node2Id = to.nodeUuid;
      this.__createEdgeUI(node1Id, node2Id, linkId);
>>>>>>> 1d88988c
    },

    __updatePosition: function(nodeUI) {
      const cBounds = nodeUI.getCurrentBounds();
      let node = this.getWorkbench().getNode(nodeUI.getNodeId());
      node.setPosition(cBounds.left, cBounds.top);
    },

    __updateEdges: function(nodeUI) {
      let edgesInvolved = this.getWorkbench().getConnectedEdges(nodeUI.getNodeId());

      edgesInvolved.forEach(edgeId => {
        let edgeUI = this.__getEdgeUI(edgeId);
        if (edgeUI) {
          let node1 = this.getNodeUI(edgeUI.getEdge().getInputNodeId());
          let port1 = node1.getOutputPort();
          let node2 = this.getNodeUI(edgeUI.getEdge().getOutputNodeId());
          let port2 = node2.getInputPort();
          const pointList = this.__getEdgePoints(node1, port1, node2, port2);
          const x1 = pointList[0][0];
          const y1 = pointList[0][1];
          const x2 = pointList[1][0];
          const y2 = pointList[1][1];
          this.__svgWidget.updateCurve(edgeUI.getRepresentation(), x1, y1, x2, y2);
        }
      });
    },

    __startTempEdge: function(pointerEvent) {
      if (this.__tempEdgeNodeId === null) {
        return;
      }
      let nodeUI = this.getNodeUI(this.__tempEdgeNodeId);
      if (nodeUI === null) {
        return;
      }
      let port;
      if (this.__tempEdgeIsInput) {
        port = nodeUI.getInputPort();
      } else {
        port = nodeUI.getOutputPort();
      }
      if (port === null) {
        return;
      }

      const navBarHeight = 50;
      const inputNodesLayoutWidth = this.__inputNodesLayout.isVisible() ? this.__inputNodesLayout.getWidth() : 0;
      this.__pointerPosX = pointerEvent.getViewportLeft() - this.getBounds().left - inputNodesLayoutWidth;
      this.__pointerPosY = pointerEvent.getViewportTop() - navBarHeight;

      let portPos = nodeUI.getEdgePoint(port);
      if (portPos[0] === null) {
        portPos[0] = parseInt(this.__desktopCanvas.getBounds().width - 6);
      }

      let x1;
      let y1;
      let x2;
      let y2;
      if (port.isInput) {
        x1 = this.__pointerPosX;
        y1 = this.__pointerPosY;
        x2 = portPos[0];
        y2 = portPos[1];
      } else {
        x1 = portPos[0];
        y1 = portPos[1];
        x2 = this.__pointerPosX;
        y2 = this.__pointerPosY;
      }

      if (this.__tempEdgeRepr === null) {
        this.__tempEdgeRepr = this.__svgWidget.drawCurve(x1, y1, x2, y2);
      } else {
        this.__svgWidget.updateCurve(this.__tempEdgeRepr, x1, y1, x2, y2);
      }
    },

    __removeTempEdge: function() {
      if (this.__tempEdgeRepr !== null) {
        this.__svgWidget.removeCurve(this.__tempEdgeRepr);
      }
      this.__tempEdgeRepr = null;
      this.__tempEdgeNodeId = null;
      this.__pointerPosX = null;
      this.__pointerPosY = null;
    },

    __getEdgePoints: function(node1, port1, node2, port2) {
      // swap node-ports to have node1 as input and node2 as output
      if (port1.isInput) {
        [node1, port1, node2, port2] = [node2, port2, node1, port1];
      }
      let p1 = node1.getEdgePoint(port1);
      let p2 = node2.getEdgePoint(port2);
      if (p2[0] === null) {
        p2[0] = parseInt(this.__desktopCanvas.getBounds().width - 6);
      }
      return [p1, p2];
    },

    getNodeUI: function(nodeId) {
      for (let i = 0; i < this.__nodesUI.length; i++) {
        if (this.__nodesUI[i].getNodeId() === nodeId) {
          return this.__nodesUI[i];
        }
      }
      return null;
    },

<<<<<<< HEAD
    __getEdgeUI: function(edgeId) {
      for (let i = 0; i < this.__edgesUI.length; i++) {
        if (this.__edgesUI[i].getEdgeId() === edgeId) {
=======
    __getEdgeUI: function(linkId) {
      for (let i = 0; i < this.__edgesUI.length; i++) {
        if (this.__edgesUI[i].getEdgeId() === linkId) {
>>>>>>> 1d88988c
          return this.__edgesUI[i];
        }
      }
      return null;
    },

    __removeNode: function(node) {
      this.fireDataEvent("removeNode", node.getNodeId());
    },

    clearNode(nodeId) {
      this.__clearNode(nodeId);
    },

    __removeAllNodes: function() {
      while (this.__nodesUI.length > 0) {
        this.__removeNode(this.__nodesUI[this.__nodesUI.length - 1]);
      }
    },

<<<<<<< HEAD
    clearEdge: function(edgeId) {
      this.__clearEdge(this.__getEdgeUI(edgeId));
    },

    __removeEdge: function(edge) {
      this.fireDataEvent("removeEdge", edge.getEdgeId());
=======
    clearEdge: function(linkId) {
      this.__clearEdge(this.__getEdgeUI(linkId));
    },

    __removeEdge: function(link) {
      this.fireDataEvent("removeEdge", link.getEdgeId());
>>>>>>> 1d88988c
    },

    __removeAllEdges: function() {
      while (this.__edgesUI.length > 0) {
        this.__removeEdge(this.__edgesUI[this.__edgesUI.length - 1]);
      }
    },

    removeAll: function() {
      this.__removeAllNodes();
      this.__removeAllEdges();
    },

    __clearNode: function(nodeId) {
      let nodeUI = this.getNodeUI(nodeId);
      if (this.__desktop.getChildren().includes(nodeUI)) {
        this.__desktop.remove(nodeUI);
      }
      let index = this.__nodesUI.indexOf(nodeUI);
      if (index > -1) {
        this.__nodesUI.splice(index, 1);
      }
    },

    __clearAllNodes: function() {
      while (this.__nodesUI.length > 0) {
        this.__clearNode(this.__nodesUI[this.__nodesUI.length - 1].getNodeId());
      }
    },

<<<<<<< HEAD
    __clearEdge: function(edge) {
      this.__svgWidget.removeCurve(edge.getRepresentation());
      let index = this.__edgesUI.indexOf(edge);
=======
    __clearEdge: function(link) {
      this.__svgWidget.removeCurve(link.getRepresentation());
      let index = this.__edgesUI.indexOf(link);
>>>>>>> 1d88988c
      if (index > -1) {
        this.__edgesUI.splice(index, 1);
      }
    },

    __clearAllEdges: function() {
      while (this.__edgesUI.length > 0) {
        this.__clearEdge(this.__edgesUI[this.__edgesUI.length - 1]);
      }
    },

    clearAll: function() {
      this.__clearAllNodes();
      this.__clearAllEdges();
    },

    loadModel: function(model) {
      this.clearAll();
      this.__currentModel = model;
      if (model) {
        const isContainer = model.isContainer();
        if (isContainer) {
          this.__inputNodesLayout.setVisibility("visible");
          this.__createNodeInputUIs(model);
          this.__outputNodesLayout.setVisibility("visible");
          this.__createNodeOutputUIs(model);
        } else {
          this.__inputNodesLayout.setVisibility("excluded");
          this.__outputNodesLayout.setVisibility("excluded");
        }
        qx.ui.core.queue.Visibility.flush();

        let nodes = isContainer ? model.getInnerNodes() : model.getNodes();
        for (const nodeUuid in nodes) {
          const node = nodes[nodeUuid];
          let nodeUI = this.__createNodeUI(nodeUuid);
          this.__addNodeToWorkbench(nodeUI, node.getPosition());
        }

        for (const nodeUuid in nodes) {
          const node = nodes[nodeUuid];
          const inputNodes = node.getInputNodes();
          for (let i = 0; i < inputNodes.length; i++) {
            let inputNode = inputNodes[i];
            if (inputNode in nodes) {
              this.__createEdgeBetweenNodes({
                nodeUuid: inputNode
              }, {
                nodeUuid: nodeUuid
              });
            } else {
              if (!isContainer) {
                console.log("Shouldn't be the case");
              }
              this.__createEdgeBetweenNodesAndInputNodes({
                nodeUuid: inputNode
              }, {
                nodeUuid: nodeUuid
              });
            }
          }
        }

        const innerNodes = isContainer ? model.getInnerNodes() : {};
        for (const innerNodeId in innerNodes) {
          const innerNode = innerNodes[innerNodeId];
          if (innerNode.getIsOutputNode()) {
            this.__createEdgeToExposedOutputs({
              nodeUuid: innerNode.getNodeId()
            }, {
              nodeUuid: model.getNodeId()
            });
          }
        }
      }
    },

    addWindowToDesktop: function(node) {
      this.__desktop.add(node);
      node.open();
    },

    __selectedItemChanged: function(newID) {
      if (newID === this.__selectedItemId) {
        return;
      }

      const oldId = this.__selectedItemId;
      if (oldId) {
        if (this.__isSelectedItemAnEdge(oldId)) {
          const unselectedEdge = this.__getEdgeUI(oldId);
<<<<<<< HEAD
          const unselectedColor = qxapp.theme.Color.colors["workbench-edge-comp-active"];
=======
          const unselectedColor = qxapp.theme.Color.colors["workbench-link-comp-active"];
>>>>>>> 1d88988c
          this.__svgWidget.updateColor(unselectedEdge.getRepresentation(), unselectedColor);
        }
      }

      this.__selectedItemId = newID;
      if (this.__isSelectedItemAnEdge(newID)) {
        const selectedEdge = this.__getEdgeUI(newID);
<<<<<<< HEAD
        const selectedColor = qxapp.theme.Color.colors["workbench-edge-selected"];
=======
        const selectedColor = qxapp.theme.Color.colors["workbench-link-selected"];
>>>>>>> 1d88988c
        this.__svgWidget.updateColor(selectedEdge.getRepresentation(), selectedColor);
      } else if (newID) {
        this.fireDataEvent("changeSelectedNode", newID);
      }

      this.__unlinkButton.setVisibility(this.__isSelectedItemAnEdge(newID) ? "visible" : "excluded");
    },

    __nodeSelected: function(nodeId) {
      this.fireDataEvent("nodeDoubleClicked", nodeId);
    },

    __isSelectedItemAnEdge: function() {
      return Boolean(this.__getEdgeUI(this.__selectedItemId));
    },

    __addEventListeners: function() {
      this.addListener("appear", () => {
        qxapp.component.filter.UIFilterController.getInstance().resetGroup("workbench");
        qxapp.component.filter.UIFilterController.getInstance().setContainerVisibility("workbench", "visible");
      });
      this.addListener("disappear", () => {
        qxapp.component.filter.UIFilterController.getInstance().resetGroup("workbench");
        qxapp.component.filter.UIFilterController.getInstance().setContainerVisibility("workbench", "excluded");
      });

      this.__desktop.addListener("tap", e => {
        this.__selectedItemChanged(null);
      }, this);

      this.addListener("dbltap", e => {
        // FIXME:
        const navBarHeight = 50;
        let x = e.getViewportLeft() - this.getBounds().left;
        let y = e.getViewportTop() - navBarHeight;
        const pos = {
          x: x,
          y: y
        };
        let srvCat = this.__createServicesCatalogue(pos);
        srvCat.open();
      }, this);
    }
  }
});<|MERGE_RESOLUTION|>--- conflicted
+++ resolved
@@ -308,15 +308,9 @@
       return nodeUI;
     },
 
-<<<<<<< HEAD
     __createEdgeUI: function(node1Id, node2Id, edgeId) {
       const edge = this.getWorkbench().createEdge(edgeId, node1Id, node2Id);
       if (this.__edgeRepresetationExists(edge)) {
-=======
-    __createEdgeUI: function(node1Id, node2Id, linkId) {
-      let link = this.getWorkbench().createEdge(linkId, node1Id, node2Id);
-      if (this.__linkRepresetationExists(link)) {
->>>>>>> 1d88988c
         return null;
       }
 
@@ -338,43 +332,25 @@
         const y2 = pointList[1] ? pointList[1][1] : 0;
         const edgeRepresentation = this.__svgWidget.drawCurve(x1, y1, x2, y2);
 
-<<<<<<< HEAD
         const edgeUI = new qxapp.component.workbench.EdgeUI(edge, edgeRepresentation);
         this.__edgesUI.push(edgeUI);
-=======
-        let linkUI = new qxapp.component.workbench.EdgeUI(link, linkRepresentation);
-        this.__edgesUI.push(linkUI);
->>>>>>> 1d88988c
 
         edgeUI.getRepresentation().node.addEventListener("click", e => {
           // this is needed to get out of the context of svg
-<<<<<<< HEAD
           edgeUI.fireDataEvent("edgeSelected", edgeUI.getEdgeId());
           e.stopPropagation();
         }, this);
 
         edgeUI.addListener("edgeSelected", e => {
           this.__selectedItemChanged(edgeUI.getEdgeId());
-=======
-          linkUI.fireDataEvent("linkSelected", linkUI.getEdgeId());
-          e.stopPropagation();
         }, this);
 
-        linkUI.addListener("linkSelected", e => {
-          this.__selectedItemChanged(linkUI.getEdgeId());
->>>>>>> 1d88988c
-        }, this);
-
         return edgeUI;
       }
       return null;
     },
 
-<<<<<<< HEAD
     __edgeRepresetationExists: function(edge) {
-=======
-    __linkRepresetationExists: function(edge) {
->>>>>>> 1d88988c
       for (let i=0; i<this.__edgesUI.length; i++) {
         const edgeUI = this.__edgesUI[i];
         if (edgeUI.getEdge().getEdgeId() === edge.getEdgeId()) {
@@ -566,23 +542,13 @@
       return null;
     },
 
-<<<<<<< HEAD
     __createEdgeBetweenNodes: function(from, to, edgeId) {
-      let node1Id = from.nodeUuid;
-      let node2Id = to.nodeUuid;
+      const node1Id = from.nodeUuid;
+      const node2Id = to.nodeUuid;
       this.__createEdgeUI(node1Id, node2Id, edgeId);
     },
 
     __createEdgeBetweenNodesAndInputNodes: function(from, to, edgeId) {
-=======
-    __createEdgeBetweenNodes: function(from, to, linkId) {
-      let node1Id = from.nodeUuid;
-      let node2Id = to.nodeUuid;
-      this.__createEdgeUI(node1Id, node2Id, linkId);
-    },
-
-    __createEdgeBetweenNodesAndInputNodes: function(from, to, linkId) {
->>>>>>> 1d88988c
       const inputNodes = this.__inputNodesLayout.getChildren();
       // Children[0] is the title
       for (let i = 1; i < inputNodes.length; i++) {
@@ -590,32 +556,14 @@
         if (inputNodeId === from.nodeUuid) {
           let node1Id = from.nodeUuid;
           let node2Id = to.nodeUuid;
-<<<<<<< HEAD
           this.__createEdgeUI(node1Id, node2Id, edgeId);
         }
       }
-    },
-
-    __createEdgeToExposedOutputs: function(from, to, edgeId) {
-      let node1Id = from.nodeUuid;
-      let node2Id = to.nodeUuid;
-      this.__createEdgeUI(node1Id, node2Id, edgeId);
-=======
-          this.__createEdgeUI(node1Id, node2Id, linkId);
-        }
-      }
-    },
-
-    __createEdgeToExposedOutputs: function(from, to, linkId) {
-      let node1Id = from.nodeUuid;
-      let node2Id = to.nodeUuid;
-      this.__createEdgeUI(node1Id, node2Id, linkId);
->>>>>>> 1d88988c
     },
 
     __updatePosition: function(nodeUI) {
       const cBounds = nodeUI.getCurrentBounds();
-      let node = this.getWorkbench().getNode(nodeUI.getNodeId());
+      const node = this.getWorkbench().getNode(nodeUI.getNodeId());
       node.setPosition(cBounds.left, cBounds.top);
     },
 
@@ -722,15 +670,9 @@
       return null;
     },
 
-<<<<<<< HEAD
     __getEdgeUI: function(edgeId) {
       for (let i = 0; i < this.__edgesUI.length; i++) {
         if (this.__edgesUI[i].getEdgeId() === edgeId) {
-=======
-    __getEdgeUI: function(linkId) {
-      for (let i = 0; i < this.__edgesUI.length; i++) {
-        if (this.__edgesUI[i].getEdgeId() === linkId) {
->>>>>>> 1d88988c
           return this.__edgesUI[i];
         }
       }
@@ -751,21 +693,12 @@
       }
     },
 
-<<<<<<< HEAD
     clearEdge: function(edgeId) {
       this.__clearEdge(this.__getEdgeUI(edgeId));
     },
 
     __removeEdge: function(edge) {
       this.fireDataEvent("removeEdge", edge.getEdgeId());
-=======
-    clearEdge: function(linkId) {
-      this.__clearEdge(this.__getEdgeUI(linkId));
-    },
-
-    __removeEdge: function(link) {
-      this.fireDataEvent("removeEdge", link.getEdgeId());
->>>>>>> 1d88988c
     },
 
     __removeAllEdges: function() {
@@ -796,15 +729,9 @@
       }
     },
 
-<<<<<<< HEAD
     __clearEdge: function(edge) {
       this.__svgWidget.removeCurve(edge.getRepresentation());
       let index = this.__edgesUI.indexOf(edge);
-=======
-    __clearEdge: function(link) {
-      this.__svgWidget.removeCurve(link.getRepresentation());
-      let index = this.__edgesUI.indexOf(link);
->>>>>>> 1d88988c
       if (index > -1) {
         this.__edgesUI.splice(index, 1);
       }
@@ -872,7 +799,7 @@
         for (const innerNodeId in innerNodes) {
           const innerNode = innerNodes[innerNodeId];
           if (innerNode.getIsOutputNode()) {
-            this.__createEdgeToExposedOutputs({
+            this.__createEdgeBetweenNodes({
               nodeUuid: innerNode.getNodeId()
             }, {
               nodeUuid: model.getNodeId()
@@ -896,11 +823,7 @@
       if (oldId) {
         if (this.__isSelectedItemAnEdge(oldId)) {
           const unselectedEdge = this.__getEdgeUI(oldId);
-<<<<<<< HEAD
           const unselectedColor = qxapp.theme.Color.colors["workbench-edge-comp-active"];
-=======
-          const unselectedColor = qxapp.theme.Color.colors["workbench-link-comp-active"];
->>>>>>> 1d88988c
           this.__svgWidget.updateColor(unselectedEdge.getRepresentation(), unselectedColor);
         }
       }
@@ -908,11 +831,7 @@
       this.__selectedItemId = newID;
       if (this.__isSelectedItemAnEdge(newID)) {
         const selectedEdge = this.__getEdgeUI(newID);
-<<<<<<< HEAD
         const selectedColor = qxapp.theme.Color.colors["workbench-edge-selected"];
-=======
-        const selectedColor = qxapp.theme.Color.colors["workbench-link-selected"];
->>>>>>> 1d88988c
         this.__svgWidget.updateColor(selectedEdge.getRepresentation(), selectedColor);
       } else if (newID) {
         this.fireDataEvent("changeSelectedNode", newID);
