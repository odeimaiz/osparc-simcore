--- conflicted
+++ resolved
@@ -33,11 +33,7 @@
 
       // controller
 
-<<<<<<< HEAD
-      let prjCtr = this.__controller = new qx.data.controller.List(this.__getFakeProjectModel(), prjLst, "name"
-=======
       let prjCtr = this.__controller = new qx.data.controller.List(this.__getProjectArray(), prjLst, "name"
->>>>>>> 28fe9562
       );
       this.__setDelegate(prjCtr);
       // FIXME: selection does not work if model is not passed in the constructor!!!!
@@ -63,11 +59,7 @@
 
       // controller
 
-<<<<<<< HEAD
-      let prjCtr = this.__controller2 = new qx.data.controller.List(this.__getFakeTemplateModel(), prjLst, "name");
-=======
       let prjCtr = this.__controller2 = new qx.data.controller.List(this.__getTemplateArray(), prjLst, "name");
->>>>>>> 28fe9562
       this.__setDelegate(prjCtr);
       // FIXME: selection does not work if model is not passed in the constructor!!!!
       // prjCtr.setModel();
@@ -115,30 +107,6 @@
       projectController.setDelegate(delegate);
     },
 
-<<<<<<< HEAD
-    /**
-     * Mockup data
-     */
-    __getFakeModel: function() {
-      return new qx.data.Array(
-        qxapp.dev.fake.Data.getProjectList().map(
-          (p, i) => qx.data.marshal.Json.createModel({
-            name: p.name,
-            thumbnail: "https://placeimg.com/171/96/tech/grayscale/?"+i+".jpg",
-            projectId: i,
-            created: p.creationDate
-          })
-        )
-      );
-    },
-
-    __getFakeProjectModel: function() {
-      return this.__getFakeModel();
-    },
-
-    __getFakeTemplateModel: function() {
-      let data = this.__getFakeModel();
-=======
     __getProjectArray: function() {
       return new qx.data.Array(
         qxapp.data.Store.getInstance().getProjectList()
@@ -155,7 +123,6 @@
 
     __getTemplateArray: function() {
       let data = this.__getProjectArray();
->>>>>>> 28fe9562
       data.insertAt(0, qx.data.marshal.Json.createModel({
         name: this.tr("New Project"),
         thumbnail: "@MaterialIcons/create/40",
