--- conflicted
+++ resolved
@@ -50,15 +50,10 @@
 
   members: {
     __projectResources: null,
-<<<<<<< HEAD
     __userProjectList: null,
     __publicProjectList: null,
 
     __newPrjBtnClkd: function() {
-=======
-
-    newPrjBtnClkd: function() {
->>>>>>> e8a5de28
       let win = new qx.ui.window.Window(this.tr("Create New Project")).set({
         layout: new qx.ui.layout.Grow(),
         contentPadding: 0,
@@ -150,11 +145,7 @@
           owner: null
         }));
         // controller
-<<<<<<< HEAD
         let prjCtr = new qx.data.controller.List(userPrjArrayModel, usrLst, "name");
-=======
-        let prjCtr = new qx.data.controller.List(userPrjArrayModel, prjLst, "name");
->>>>>>> e8a5de28
         const fromTemplate = false;
         let delegate = this.__getDelegate(fromTemplate);
         prjCtr.setDelegate(delegate);
@@ -166,11 +157,7 @@
 
       resources.get();
 
-<<<<<<< HEAD
       return usrLst;
-=======
-      return prjLst;
->>>>>>> e8a5de28
     },
 
     __createPublicProjectList: function() {
