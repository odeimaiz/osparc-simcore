--- conflicted
+++ resolved
@@ -87,7 +87,7 @@
       this.fireDataEvent("StartProject", data);
     },
 
-    startProjectModel: function(projectId, fromTemplate = false) {
+    __startProjectModel: function(projectId, fromTemplate = false) {
       // let projectData = qxapp.data.Store.getInstance().getProjectData(projectId);
       let resource = this.__projectResources.project;
 
@@ -183,11 +183,7 @@
           item.addListener("dbltap", e => {
             const prjUuid = item.getModel();
             if (prjUuid) {
-<<<<<<< HEAD
               that.__startProjectModel(prjUuid, fromTemplate); // eslint-disable-line no-underscore-dangle
-=======
-              that.startProjectModel(prjUuid, fromTemplate); // eslint no-underscore-dangle: "off"
->>>>>>> f117b460
             } else {
               that.newPrjBtnClkd();
             }
