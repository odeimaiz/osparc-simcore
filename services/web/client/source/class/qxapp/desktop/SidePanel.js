/* ************************************************************************

   qxapp - the simcore frontend

   https://osparc.io

   Copyright:
     2018 IT'IS Foundation, https://itis.swiss

   License:
     MIT: https://opensource.org/licenses/MIT

   Authors:
     * Odei Maiz (odeimaiz)

************************************************************************ */

/**
 * Widget containing a Vertical Box with three widgets equaly sized.
 * Used for the side panel in the project editor.
 *
 * *Example*
 *
 * Here is a little example of how to use the widget.
 *
 * <pre class='javascript'>
 *   let sidePanel = new qxapp.desktop.SidePanel();
 *   sidePanel.setTopView(widget1);
 *   sidePanel.setMidView(widget2);
 *   sidePanel.setBottomView(widget3);
 *   this.getRoot().add(sidePanel);
 * </pre>
 */

qx.Class.define("qxapp.desktop.SidePanel", {
  extend: qx.ui.core.Widget,

  construct: function() {
    this.base(arguments);

    this._setLayout(new qx.ui.layout.VBox());

    let topView = new qxapp.desktop.PanelView(this.tr("Service tree"));
    let midView = new qxapp.desktop.PanelView(this.tr("Overview"));
    let bottomView = new qxapp.desktop.PanelView(this.tr("Logger"));
<<<<<<< HEAD

    // panel.setContent(new qx.ui.basic.Label('Integer consectetur mi nec lectus elementum, in maximus dui tristique. Phasellus nec urna nec massa venenatis lacinia sit amet non lectus. Suspendisse sit amet dui malesuada, tincidunt ligula ut, ornare magna. Nullam erat quam, fringilla tempus eleifend ornare, pharetra molestie lectus. Pellentesque ac nibh vitae dui commodo sollicitudin. Fusce in nibh eu urna imperdiet efficitur ut vitae diam. Sed non sem quis justo aliquam tempus suscipit et tortor.')
    //   .set({ rich: true }));
=======
>>>>>>> aaaef31a

    this._add(topView);
    this._add(midView);
    this._add(bottomView, {
      flex: 1
    });
  },

  properties: {
    topView: {
      nullable: false,
      check : "qx.ui.core.Widget",
      apply : "__applyTopView"
    },

    midView: {
      nullable: false,
      check : "qx.ui.core.Widget",
      apply : "__applyMidView"
    },

    bottomView: {
      nullable: false,
      check : "qx.ui.core.Widget",
      apply : "__applyBottomView"
    }
  },

  events: {},

  members: {
    __applyTopView: function(newWidget) {
      this._getChildren()[0].setContent(newWidget);
    },

    __applyMidView: function(newWidget) {
      this._getChildren()[1].setContent(newWidget);
    },

    __applyBottomView: function(newWidget) {
      this._getChildren()[2].setContent(newWidget);
    },

    __replaceWidgetAt: function(newWidget, indexOf) {
      if (this._indexOf(newWidget) !== indexOf) {
        this._removeAt(indexOf);
        this._addAt(newWidget, indexOf);
      }
    }
  }
});<|MERGE_RESOLUTION|>--- conflicted
+++ resolved
@@ -43,12 +43,6 @@
     let topView = new qxapp.desktop.PanelView(this.tr("Service tree"));
     let midView = new qxapp.desktop.PanelView(this.tr("Overview"));
     let bottomView = new qxapp.desktop.PanelView(this.tr("Logger"));
-<<<<<<< HEAD
-
-    // panel.setContent(new qx.ui.basic.Label('Integer consectetur mi nec lectus elementum, in maximus dui tristique. Phasellus nec urna nec massa venenatis lacinia sit amet non lectus. Suspendisse sit amet dui malesuada, tincidunt ligula ut, ornare magna. Nullam erat quam, fringilla tempus eleifend ornare, pharetra molestie lectus. Pellentesque ac nibh vitae dui commodo sollicitudin. Fusce in nibh eu urna imperdiet efficitur ut vitae diam. Sed non sem quis justo aliquam tempus suscipit et tortor.')
-    //   .set({ rich: true }));
-=======
->>>>>>> aaaef31a
 
     this._add(topView);
     this._add(midView);
