--- conflicted
+++ resolved
@@ -66,15 +66,14 @@
     }, this);
 
     this.__settingsView.addListener("ShowViewer", function(e) {
-<<<<<<< HEAD
+
       let data = e.getData();
       let viewerWin = this.__createBrowserWindow(data.url, data.name);
-=======
-      const metadata = e.getData().metadata;
-      const nodeId = e.getData().nodeId;
-      let url = "http://" + window.location.hostname + ":" + metadata.viewer.port;
-      let viewerWin = this.__createBrowserWindow(url, metadata.name);
->>>>>>> b2f6b6e2
+
+    //  const metadata = e.getData().metadata;
+    //  const nodeId = e.getData().nodeId;
+    //  let url = "http://" + window.location.hostname + ":" + metadata.viewer.port;
+    //  let viewerWin = this.__createBrowserWindow(url, metadata.name);
       this.__workbench.addWindowToDesktop(viewerWin);
 
       const slotName = "openDynamic";
