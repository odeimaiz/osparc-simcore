--- conflicted
+++ resolved
@@ -9,10 +9,7 @@
 
     const settingsWidth = this.__settingsWidth = 600;
 
-    let workbenchData = {};
-    if (projectId !== null) {
-      workbenchData = qxapp.dev.fake.Data.getProjectList()[projectId].workbench;
-    }
+    let workbenchData = this.__getProjectDocument(projectId);
     let workbench = this.__workbench = new qxapp.components.workbench.Workbench(workbenchData);
     let settingsBox = this.__settingsBox = new qx.ui.container.Composite(new qx.ui.layout.Canvas()).set({
       minWidth: 0,
@@ -56,14 +53,8 @@
       }
     });
 
-<<<<<<< HEAD
     this.add(workbench, 0);
     this.add(settingsBox, 1);
-=======
-    let workbenchData = this.__getProjectDocument(projectId);
-    let workbench = this.__workbench = new qxapp.components.workbench.Workbench(workbenchData);
-    this.add(workbench, 1);
->>>>>>> 76ec5aec
 
     workbench.addListenerOnce("appear", () => {
       workbench.getContentElement().getDomElement()
