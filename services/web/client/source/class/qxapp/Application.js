--- conflicted
+++ resolved
@@ -118,17 +118,10 @@
         let data = e.getTarget().getResponse();
         try {
           let ajv = new qxapp.wrappers.Ajv(data);
-<<<<<<< HEAD
-          let map = qxapp.dev.fake.Data.getNodeMap();
-          for (let key in map) {
-            let check = ajv.validate(map[key]);
-            console.log("validation result " + key + ":", check);
-=======
           let map = qxapp.data.Store.getInstance().getServices();
           for (let key in map) {
             let check = ajv.validate(map[key]);
             console.log("services validation result " + key + ":", check);
->>>>>>> 28fe9562
           }
         } catch (err) {
           console.error(err);
@@ -140,17 +133,10 @@
         let data = e.getTarget().getResponse();
         try {
           let ajv = new qxapp.wrappers.Ajv(data);
-<<<<<<< HEAD
-          let list = qxapp.dev.fake.Data.getProjectList();
-          list.forEach((project, i) => {
-            let check = ajv.validate(project);
-            console.log("validation result " + i + ":", check);
-=======
           let list = qxapp.data.Store.getInstance().getProjectList();
           list.forEach((project, i) => {
             let check = ajv.validate(project);
             console.log("project validation result " + i + ":", check);
->>>>>>> 28fe9562
           });
         } catch (err) {
           console.error(err);
