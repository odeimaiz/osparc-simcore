--- conflicted
+++ resolved
@@ -7,11 +7,7 @@
 """
 import asyncio
 import logging
-<<<<<<< HEAD
-from copy import deepcopy
-=======
 #from copy import deepcopy
->>>>>>> 760a171d
 
 from aiohttp import web
 from tenacity import before_sleep_log, retry, stop_after_attempt, wait_fixed
@@ -38,22 +34,6 @@
         if server.url == url:
             return server
     raise ValueError("Cannot find server %s in openapi specs" % url)
-<<<<<<< HEAD
-
-
-@retry( wait=wait_fixed(RETRY_WAIT_SECS),
-        stop=stop_after_attempt(RETRY_COUNT),
-        before_sleep=before_sleep_log(log, logging.INFO) )
-async def get_specs(location):
-    specs = await create_openapi_specs(location)
-    return specs
-
-
-def setup(app: web.Application, *, debug=False):
-    log.debug("Setting up %s ...", __name__)
-
-    main_cfg = app[APP_CONFIG_KEY]["main"]
-=======
 
 
 @retry( wait=wait_fixed(RETRY_WAIT_SECS),
@@ -68,7 +48,6 @@
     log.debug("Setting up %s %s...", __name__, "[DEBUG]" if debug else "")
 
     # main_cfg = app[APP_CONFIG_KEY]["main"]
->>>>>>> 760a171d
     cfg = app[APP_CONFIG_KEY][CONFIG_SECTION_NAME]
 
     try:
@@ -79,19 +58,6 @@
 
         # TODO: tmp removed but keep in case ...
         # sets servers variables to current server's config
-<<<<<<< HEAD
-        extra_api_urls = cfg.get("extra_urls", list())
-        if debug:
-            for host in {'127.0.0.1', 'localhost', main_cfg['host'] }:
-                for port in {9081, main_cfg['port']}:
-                    extra_api_urls.append("http://{}:{}".format(host, port))
-
-        server = get_server(specs.servers, "{publicUrl}/{basePath}")
-        for url in extra_api_urls:
-            new_server = deepcopy(server)
-            new_server.variables['publicUrl'].default = url
-            specs.servers.append(new_server)
-=======
         # extra_api_urls = cfg.get("extra_urls", list())
         # if debug:
         #     for host in {'127.0.0.1', 'localhost', main_cfg['host'] }:
@@ -103,7 +69,6 @@
         #     new_server = deepcopy(server)
         #     new_server.variables['publicUrl'].default = url
         #     specs.servers.append(new_server)
->>>>>>> 760a171d
 
 
         # TODO: What if many specs to expose? v0, v1, v2 ... perhaps a dict instead?
