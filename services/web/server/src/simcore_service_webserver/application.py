--- conflicted
+++ resolved
@@ -51,10 +51,7 @@
     setup_login(app)
     setup_director(app)
     setup_s3(app)
-<<<<<<< HEAD
-=======
     setup_storage(app)
->>>>>>> 760a171d
 
     return app
 
