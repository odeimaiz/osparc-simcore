""" Main application

"""
import json
import logging

from aiohttp import web

from servicelib.application_keys import APP_CONFIG_KEY

from .computation import setup_computation
from .db import setup_db
from .director import setup_director
from .email import setup_email
from .login import setup_login
from .rest import setup_rest
from .s3 import setup_s3
from .security import setup_security
from .session import setup_session
from .sockets import setup_sockets
from .statics import setup_statics
from .storage import setup_storage
from .projects import setup_projects
<<<<<<< HEAD
from .users import setup_users
=======
from .application_proxy import setup_app_proxy
>>>>>>> dad26614

log = logging.getLogger(__name__)


def create_application(config: dict):
    """
        Initializes service
    """
    log.debug("Initializing app ... ")

    app = web.Application()
    app[APP_CONFIG_KEY] = config

    if config['main'].get('testing'):
        log.debug("Config:\n%s",
            json.dumps(config, indent=2, sort_keys=True))

    testing = config["main"].get("testing", False)

    # TODO: create dependency mechanism and compute setup order
    setup_statics(app)
    setup_db(app)
    setup_session(app)
    setup_security(app)
    setup_rest(app, debug=testing)
    setup_email(app)
    setup_computation(app)
    setup_sockets(app)
    setup_login(app)
    setup_director(app)
    setup_s3(app)
    setup_storage(app)
    setup_users(app)
    setup_projects(app, debug=True) # TODO: deactivate fakes i.e. debug=testing
    setup_app_proxy(app)

    return app

def run_service(config: dict):
    """ Runs service

    """
    log.debug("Serving app ... ")

    app = create_application(config)
    web.run_app(app,
                host=config["main"]["host"],
                port=config["main"]["port"])


__all__ = (
    'create_application',
    'run_service'
)<|MERGE_RESOLUTION|>--- conflicted
+++ resolved
@@ -21,11 +21,7 @@
 from .statics import setup_statics
 from .storage import setup_storage
 from .projects import setup_projects
-<<<<<<< HEAD
-from .users import setup_users
-=======
 from .application_proxy import setup_app_proxy
->>>>>>> dad26614
 
 log = logging.getLogger(__name__)
 
