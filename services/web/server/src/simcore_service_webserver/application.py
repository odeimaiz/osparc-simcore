""" Main application

"""
import json
import logging
from typing import Dict

from aiohttp import web
from servicelib.application import create_safe_application
from servicelib.application_setup import ModuleCategory, app_module_setup
from servicelib.monitoring import setup_monitoring

from .activity import setup_activity
from .application_proxy import setup_app_proxy
from .catalog import setup_catalog
from .computation import setup_computation
from .db import setup_db
from .director import setup_director
from .email import setup_email
from .login import setup_login
from .projects import setup_projects
from .resource_manager import setup_resource_manager
from .rest import setup_rest
from .security import setup_security
from .session import setup_session
<<<<<<< HEAD
from .share_study import setup_share_study
from .sockets import setup_sockets
=======
from .socketio import setup_sockets
>>>>>>> 10f98f61
from .statics import setup_statics
from .storage import setup_storage
from .studies_access import setup_studies_access
from .tags import setup_tags
from .tracing import setup_app_tracing
from .users import setup_users

log = logging.getLogger(__name__)


@app_module_setup("servicelib.monitoring", ModuleCategory.ADDON,
    config_enabled="main.monitoring_enabled",
    logger=log)
def setup_app_monitoring(app: web.Application):
    return setup_monitoring(app, "simcore_service_webserver")


def create_application(config: Dict) -> web.Application:
    """
        Initializes service
    """
    log.debug("Initializing app with config:\n%s",
        json.dumps(config, indent=2, sort_keys=True))

    app = create_safe_application(config)

    # TODO: create dependency mechanism
    # and compute setup order https://github.com/ITISFoundation/osparc-simcore/issues/1142
    setup_app_monitoring(app)
    setup_app_tracing(app)
    setup_statics(app)
    setup_db(app)
    setup_session(app)
    setup_security(app)
    setup_rest(app)
    setup_email(app)
    setup_computation(app)
    setup_sockets(app)
    setup_login(app)
    setup_director(app)
    setup_storage(app)
    setup_users(app)
    setup_projects(app) # needs storage
    setup_studies_access(app)
<<<<<<< HEAD
    setup_share_study(app)
    setup_app_proxy(app) # TODO: under development!!!
=======
    setup_activity(app)
    setup_app_proxy(app)
    setup_resource_manager(app)
    setup_tags(app)
    setup_catalog(app)
>>>>>>> 10f98f61

    return app

def run_service(config: dict):
    """ Runs service

    """
    log.debug("Serving app ... ")

    app = create_application(config)

    web.run_app(app,
                host=config["main"]["host"],
                port=config["main"]["port"])


__all__ = (
    'create_application',
    'run_service'
)<|MERGE_RESOLUTION|>--- conflicted
+++ resolved
@@ -23,12 +23,8 @@
 from .rest import setup_rest
 from .security import setup_security
 from .session import setup_session
-<<<<<<< HEAD
 from .share_study import setup_share_study
-from .sockets import setup_sockets
-=======
 from .socketio import setup_sockets
->>>>>>> 10f98f61
 from .statics import setup_statics
 from .storage import setup_storage
 from .studies_access import setup_studies_access
@@ -73,16 +69,12 @@
     setup_users(app)
     setup_projects(app) # needs storage
     setup_studies_access(app)
-<<<<<<< HEAD
     setup_share_study(app)
-    setup_app_proxy(app) # TODO: under development!!!
-=======
     setup_activity(app)
     setup_app_proxy(app)
     setup_resource_manager(app)
     setup_tags(app)
     setup_catalog(app)
->>>>>>> 10f98f61
 
     return app
 
