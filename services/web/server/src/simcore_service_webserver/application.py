--- conflicted
+++ resolved
@@ -70,14 +70,8 @@
     setup_users(app)
     setup_projects(app) # needs storage
     setup_studies_access(app)
-<<<<<<< HEAD
     setup_share_study(app, debug=testing)
-
-    if config['director']["enabled"]:
-        setup_app_proxy(app) # TODO: under development!!!
-=======
     setup_app_proxy(app) # TODO: under development!!!
->>>>>>> 2880c38c
 
     return app
 
