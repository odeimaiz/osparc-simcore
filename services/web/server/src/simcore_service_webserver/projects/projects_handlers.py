--- conflicted
+++ resolved
@@ -226,13 +226,9 @@
         )
         if current_project["accessRights"] != new_project["accessRights"]:
             await check_permission(request, "project.access_rights.update")
-<<<<<<< HEAD
-        new_project = await db.update_user_project(new_project, user_id, project_uuid, include_templates=True)
-=======
         new_project = await db.update_user_project(
             new_project, user_id, project_uuid, include_templates=True
         )
->>>>>>> 5c9ca047
         await update_pipeline_db(
             request.app, project_uuid, new_project["workbench"], replace_pipeline
         )
