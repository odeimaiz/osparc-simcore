--- conflicted
+++ resolved
@@ -5405,7 +5405,6 @@
   '/computation/pipeline/{project_id}':
     put:
       description: Update a pipeline using workbench section from given project
-<<<<<<< HEAD
       tags:
         - service
       operationId: update_pipeline
@@ -5993,8 +5992,6 @@
                             field: pasword
                         status: 400
     post:
-=======
->>>>>>> 089bfcab
       tags:
         - project
       summary: Create new project
@@ -10588,310 +10585,13 @@
           description: Validation Error
   /catalog/services:
     get:
-      description: Lists available services in catalog
       tags:
         - catalog
+      summary: List Services
       operationId: list_catalog_services
-      parameters:
-        - in: query
-          name: service_type
-          description: |
-            The service type:
-              * computational - a computational service
-              * interactive - an interactive service
-          required: false
-          schema:
-            type: string
-            enum:
-              - computational
-              - interactive
-            example: computational
       responses:
         '200':
-          description: Returns list of services in catalog
-          content:
-            application/json:
-              schema:
-                type: object
-                required:
-                  - data
-                properties:
-                  data:
-                    type: array
-                    items:
-                      title: simcore node
-                      description: Description of a simcore node 'class' with input and output
-                      type: object
-                      additionalProperties: false
-                      required:
-                        - key
-                        - version
-                        - type
-                        - name
-                        - description
-                        - authors
-                        - contact
-                        - inputs
-                        - outputs
-                      properties:
-                        key:
-                          type: string
-                          description: distinctive name for the node based on the docker registry path
-                          pattern: '^(simcore)/(services)/(comp|dynamic)(/[^\s/]+)+$'
-                          example: simcore/services/comp/itis/sleeper
-                        integration-version:
-                          type: string
-                          description: integration version number
-                          pattern: '^(0|[1-9]\d*)(\.(0|[1-9]\d*)){2}(-(0|[1-9]\d*|\d*[-a-zA-Z][-\da-zA-Z]*)(\.(0|[1-9]\d*|\d*[-a-zA-Z][-\da-zA-Z]*))*)?(\+[-\da-zA-Z]+(\.[-\da-zA-Z-]+)*)?$'
-                          example: 1.0.0
-                        version:
-                          type: string
-                          description: service version number
-                          pattern: '^(0|[1-9]\d*)(\.(0|[1-9]\d*)){2}(-(0|[1-9]\d*|\d*[-a-zA-Z][-\da-zA-Z]*)(\.(0|[1-9]\d*|\d*[-a-zA-Z][-\da-zA-Z]*))*)?(\+[-\da-zA-Z]+(\.[-\da-zA-Z-]+)*)?$'
-                          example: 1.0.0
-                        type:
-                          type: string
-                          description: service type
-                          enum:
-                            - computational
-                            - dynamic
-                          example: computational
-                        name:
-                          type: string
-                          description: 'short, human readable name for the node'
-                          example: Fast Counter
-                        thumbnail:
-                          type: string
-                          description: url to the thumbnail
-                          example: 'https://user-images.githubusercontent.com/32800795/61083844-ff48fb00-a42c-11e9-8e63-fa2d709c8baf.png'
-                        badges:
-                          type: array
-                          items:
-                            type: object
-                            required:
-                              - name
-                              - image
-                              - url
-                            additionalProperties: false
-                            properties:
-                              name:
-                                type: string
-                                description: Name of the subject
-                                example: travis-ci
-                              image:
-                                type: string
-                                description: Url to the shield
-                                example: 'https://travis-ci.org/ITISFoundation/osparc-simcore.svg?branch=master'
-                              url:
-                                type: string
-                                description: Link to status
-                                example: 'https://travis-ci.org/ITISFoundation/osparc-simcore ''State of CI: build, test and pushing images'''
-                        description:
-                          type: string
-                          description: human readable description of the purpose of the node
-                          example: Our best node type
-                        authors:
-                          type: array
-                          minItems: 1
-                          items:
-                            type: object
-                            required:
-                              - name
-                              - email
-                            additionalProperties: false
-                            properties:
-                              name:
-                                type: string
-                                description: Name of the author
-                                example: Sun Bak
-                              email:
-                                description: Email address
-                                type: string
-                                format: email
-                                example: sun@sense.eight
-                              affiliation:
-                                description: Affiliation of the author
-                                type: string
-                                example: Sense8
-                        contact:
-                          type: string
-                          format: email
-                          description: email to correspond to the authors about the node
-                          example: lab@net.flix
-                        inputs:
-                          type: object
-                          description: definition of the inputs of this node
-                          x-patternProperties:
-                            '^[-_a-zA-Z0-9]+$':
-                              type: object
-                              description: all the input configurable for this service
-                              additionalProperties: false
-                              required:
-                                - displayOrder
-                                - label
-                                - description
-                                - type
-                              properties:
-                                displayOrder:
-                                  type: number
-                                  description: use this to numerically sort the properties for display
-                                  example:
-                                    - 1
-                                    - -0.2
-                                label:
-                                  type: string
-                                  description: short name for the property
-                                  example:
-                                    - Age
-                                description:
-                                  type: string
-                                  description: description of the property
-                                  example:
-                                    - Age in seconds since 1970
-                                type:
-                                  type: string
-                                  pattern: '^(number|integer|boolean|string|data:([^/\s,]+/[^/\s,]+|\[[^/\s,]+/[^/\s,]+(,[^/\s]+/[^/,\s]+)*\]))$'
-                                  description: data type expected on this input glob matching for data type is allowed
-                                  example:
-                                    - number
-                                    - boolean
-                                    - 'data:*/*'
-                                    - 'data:text/*'
-                                    - 'data:[image/jpeg,image/png]'
-                                    - 'data:application/json'
-                                    - 'data:application/json;schema=https://my-schema/not/really/schema.json'
-                                    - 'data:application/vnd.ms-excel'
-                                    - 'data:text/plain'
-                                    - 'data:application/hdf5'
-                                    - 'data:application/edu.ucdavis@ceclancy.xyz'
-                                fileToKeyMap:
-                                  description: Place the data associated with the named keys in files
-                                  type: object
-                                  patternProperties:
-                                    .+:
-                                      type: string
-                                      pattern: '^[-_a-zA-Z0-9]+$'
-                                  example:
-                                    - dir/input1.txt: key_1
-                                      dir33/input2.txt: key2
-                                defaultValue:
-                                  description: initial value for this input
-                                  type:
-                                    - string
-                                    - number
-                                    - integer
-                                    - boolean
-                                  example:
-                                    - Dog
-                                    - true
-                                widget:
-                                  description: custom widget to use instead of the default one determined from the data-type
-                                  anyOf:
-                                    - type: object
-                                      additionalProperties: false
-                                      required:
-                                        - type
-                                      properties:
-                                        type:
-                                          description: type of the property
-                                          type: string
-                                          enum:
-                                            - TextArea
-                                        minHeight:
-                                          description: minimum Height of the textarea
-                                          type: integer
-                                          minimum: 1
-                                    - type: object
-                                      additionalProperties: false
-                                      required:
-                                        - type
-                                        - structure
-                                      properties:
-                                        type:
-                                          description: type of the property
-                                          type: string
-                                          enum:
-                                            - SelectBox
-                                        structure:
-                                          type: array
-                                          minItems: 1
-                                          items:
-                                            type: object
-                                            additionalProperties: false
-                                            required:
-                                              - key
-                                              - label
-                                            properties:
-                                              key:
-                                                type:
-                                                  - string
-                                                  - boolean
-                                                  - number
-                                              label:
-                                                type: string
-                                            example:
-                                              - - key: rat
-                                                  label: The Rat
-                                                - key: dog
-                                                  label: Bello the Dog
-                          additionalProperties: true
-                        outputs:
-                          type: object
-                          description: definition of the outputs of this node
-                          x-patternProperties:
-                            '^[-_a-zA-Z0-9]+$':
-                              type: object
-                              description: all the output produced by this node
-                              additionalProperties: false
-                              required:
-                                - displayOrder
-                                - label
-                                - description
-                                - type
-                              properties:
-                                displayOrder:
-                                  type: number
-                                  description: use this to numerically sort the properties for display
-                                  example:
-                                    - 1
-                                    - -0.2
-                                label:
-                                  type: string
-                                  description: short name for the property
-                                  example:
-                                    - Age
-                                description:
-                                  type: string
-                                  description: description of the property
-                                  example:
-                                    - Age in seconds since 1970
-                                type:
-                                  type: string
-                                  pattern: '^(number|integer|boolean|string|data:[^/\s,]+/[^/\s,]+)$'
-                                  description: data type expected on this output
-                                  example:
-                                    - number
-                                    - integer
-                                    - boolean
-                                    - string
-                                    - 'data:application/json'
-                                    - 'data:application/vnd.ms-excel '
-                                    - 'data:text/plain'
-                                    - 'data:application/hdf5'
-                                fileToKeyMap:
-                                  description: Place the data stored in the named files and store it in the locations pointed to by the respective output key.
-                                  type: object
-                                  patternProperties:
-                                    .+:
-                                      type: string
-                                      pattern: '^[-_a-zA-Z0-9]+$'
-                                  example:
-                                    - dir/input1.txt: key_1
-                                      dir33/input2.txt: key2
-                          additionalProperties: true
-                  error:
-                    nullable: true
-                    default: null
+          description: Returns list of services from the catalog
         default:
           description: Default http error response body
           content:
@@ -10975,111 +10675,6 @@
                             message: Password is not secure
                             field: pasword
                         status: 400
-<<<<<<< HEAD
-=======
-    delete:
-      tags:
-        - catalog
-      summary: Deletes an existing dag
-      operationId: delete_catalog_dag
-      responses:
-        '204':
-          description: Successfully deleted
-        '422':
-          description: Validation Error
-  /catalog/services:
-    get:
-      tags:
-        - catalog
-      summary: List Services
-      operationId: list_catalog_services
-      responses:
-        '200':
-          description: Returns list of services from the catalog
-        default:
-          description: Default http error response body
-          content:
-            application/json:
-              schema:
-                type: object
-                required:
-                  - error
-                properties:
-                  data:
-                    nullable: true
-                    default: null
-                  error:
-                    type: object
-                    nullable: true
-                    properties:
-                      logs:
-                        description: log messages
-                        type: array
-                        items:
-                          type: object
-                          properties:
-                            level:
-                              description: log level
-                              type: string
-                              default: INFO
-                              enum:
-                                - DEBUG
-                                - WARNING
-                                - INFO
-                                - ERROR
-                            message:
-                              description: 'log message. If logger is USER, then it MUST be human readable'
-                              type: string
-                            logger:
-                              description: name of the logger receiving this message
-                              type: string
-                          required:
-                            - message
-                          example:
-                            message: 'Hi there, Mr user'
-                            level: INFO
-                            logger: user-logger
-                      errors:
-                        description: errors metadata
-                        type: array
-                        items:
-                          type: object
-                          required:
-                            - code
-                            - message
-                          properties:
-                            code:
-                              type: string
-                              description: Typically the name of the exception that produced it otherwise some known error code
-                            message:
-                              type: string
-                              description: Error message specific to this item
-                            resource:
-                              type: string
-                              description: API resource affected by this error
-                            field:
-                              type: string
-                              description: Specific field within the resource
-                      status:
-                        description: HTTP error code
-                        type: integer
-                    example:
-                      BadRequestError:
-                        logs:
-                          - message: Requested information is incomplete or malformed
-                            level: ERROR
-                          - message: Invalid email and password
-                            level: ERROR
-                            logger: USER
-                        errors:
-                          - code: InvalidEmail
-                            message: Email is malformed
-                            field: email
-                          - code: UnsavePassword
-                            message: Password is not secure
-                            field: pasword
-                        status: 400
->>>>>>> 089bfcab
 components:
   responses:
     DefaultErrorResponse:
