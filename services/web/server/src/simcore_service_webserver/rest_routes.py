--- conflicted
+++ resolved
@@ -1,6 +1,5 @@
-"""
+""" Create diagnostics routes and maps them to rest_handlers
 
-FIXME: for the moment all routings are here and done by hand
 """
 
 import logging
@@ -35,13 +34,4 @@
     routes.append( web.post(base_path+path, handle, name=operation_id) )
 
 
-<<<<<<< HEAD
-    # FIXME: temp fix for running pipelines
-    path, handle = '/services', registry_api.get_services
-    routes.append(web.get(base_path+path, handle))
-    path, handle = '/start_pipeline', computation_api.start_pipeline
-    routes.append(web.post(base_path+path, handle))
-
-=======
->>>>>>> ff98b74c
     return routes