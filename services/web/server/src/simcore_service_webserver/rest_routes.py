--- conflicted
+++ resolved
@@ -34,10 +34,6 @@
     path, handle = '/check/{action}', rest_handlers.check_action
     operation_id = specs.paths[path].operations['post'].operation_id
     routes.append( web.post(base_path+path, handle, name=operation_id) )
-<<<<<<< HEAD
-
-=======
->>>>>>> 760a171d
 
 
     # FIXME: temp fix for running pipelines
@@ -45,9 +41,5 @@
     routes.append(web.get(base_path+path, handle))
     path, handle = '/start_pipeline', computation_api.start_pipeline
     routes.append(web.post(base_path+path, handle))
-<<<<<<< HEAD
-=======
-
->>>>>>> 760a171d
 
     return routes