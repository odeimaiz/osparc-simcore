--- conflicted
+++ resolved
@@ -48,10 +48,6 @@
     assert data[0]["folderId"] == added_folder["folderId"]
     assert data[0]["name"] == "My first folder"
     assert data[0]["description"] == "Custom description"
-<<<<<<< HEAD
-    assert meta["count"] == 1
-    assert links
-=======
     assert data[0]["myAccessRights"]
     assert data[0]["accessRights"]
     assert meta["count"] == 1
@@ -68,7 +64,6 @@
     assert data["description"] == "Custom description"
     assert data["myAccessRights"]
     assert data["accessRights"]
->>>>>>> c1da03c4
 
     # update a folder
     url = client.app.router["replace_folder"].url_for(
