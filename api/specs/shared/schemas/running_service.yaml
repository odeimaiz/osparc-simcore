--- conflicted
+++ resolved
@@ -1,55 +1,51 @@
-components:
-  schemas:
-    RunningServiceEnveloped:
-      type: object
-      required:
-        - data
-      properties:
-        data:
-          $ref: '#/components/schemas/RunningServiceType'
-        error:
-          nullable: true
-          default: null
-
-    RunningServiceType:
-      type: object
-      required:
-        - published_port
-        - service_uuid
-        - service_key
-        - service_version
-      properties:
-        published_port:
-          description: The ports where the service provides its interface
-          type: integer
-          format: int32
-          minimum: 1
-          example: 30000
-        entry_point:
-          description: The entry point where the service provides its interface if specified
-          type: string
-          example: /the/entry/point/is/here
-        service_uuid:
-          description: The UUID attached to this service
-          type: string
-<<<<<<< HEAD
-          format: UUID
-=======
-          # format: UUID
->>>>>>> d589b74d
-          example: 123e4567-e89b-12d3-a456-426655440000
-        service_key:
-          type: string
-          description: distinctive name for the node based on the docker registry path
-          pattern: '^(simcore)/(services)/(comp|dynamic)(/[^\s/]+)+$'
-          example:
-            - simcore/services/comp/itis/sleeper
-            - simcore/services/dynamic/3dviewer
-        service_version:
-          type: string
-          description: semantic version number
-          pattern: >-
-            ^(0|[1-9]\d*)(\.(0|[1-9]\d*)){2}(-(0|[1-9]\d*|\d*[-a-zA-Z][-\da-zA-Z]*)(\.(0|[1-9]\d*|\d*[-a-zA-Z][-\da-zA-Z]*))*)?(\+[-\da-zA-Z]+(\.[-\da-zA-Z-]+)*)?$
-          example:
-            - 1.0.0
-            - 0.0.1
+components:
+  schemas:
+    RunningServiceEnveloped:
+      type: object
+      required:
+        - data
+      properties:
+        data:
+          $ref: '#/components/schemas/RunningServiceType'
+        error:
+          nullable: true
+          default: null
+
+    RunningServiceType:
+      type: object
+      required:
+        - published_port
+        - service_uuid
+        - service_key
+        - service_version
+      properties:
+        published_port:
+          description: The ports where the service provides its interface
+          type: integer
+          format: int32
+          minimum: 1
+          example: 30000
+        entry_point:
+          description: The entry point where the service provides its interface if specified
+          type: string
+          example: /the/entry/point/is/here
+        service_uuid:
+          description: The UUID attached to this service
+          type: string
+          # format: UUID
+          example: 123e4567-e89b-12d3-a456-426655440000
+        service_key:
+          type: string
+          description: distinctive name for the node based on the docker registry path
+          pattern: '^(simcore)/(services)/(comp|dynamic)(/[^\s/]+)+$'
+          example:
+            - simcore/services/comp/itis/sleeper
+            - simcore/services/dynamic/3dviewer
+        service_version:
+          type: string
+          description: semantic version number
+          pattern: >-
+            ^(0|[1-9]\d*)(\.(0|[1-9]\d*)){2}(-(0|[1-9]\d*|\d*[-a-zA-Z][-\da-zA-Z]*)(\.(0|[1-9]\d*|\d*[-a-zA-Z][-\da-zA-Z]*))*)?(\+[-\da-zA-Z]+(\.[-\da-zA-Z-]+)*)?$
+          example:
+            - 1.0.0
+            - 0.0.1