openapi: "3.0.0"
info:
  description: This is the oSparc's director API
  version: 0.1.0
  title: Director API
  # put the contact info for your development or API team
  contact:
    name: IT'IS Foundation
    email: support@simcore.com
  license:
    name: MIT
    url: https://github.com/ITISFoundation/osparc-simcore/blob/master/LICENSE

servers:
  - description: Development server
    url: http://{host}:{port}/{version}
    variables:
      host:
        default: 'localhost'
      port:
        default: '8001'
      version:
        default: 'v0'
        enum:
          - 'v0'
  - description: Production server    
    url: http://director:{port}/{version}
    variables:
      port:
        default: '8001'
      version:
        default: 'v0'
        enum:
          - 'v0'
  

# tags are used for organizing operations
tags:
- name: admins
  description: Secured Admin-only calls
- name: developers
  description: Operations available to regular developers
- name: users
  description: Operations available to regular users

paths:
  /:
    get:
      tags:
        - users
      summary: Service health-check endpoint
      description: Some general information on the API and state of the service behind
      operationId: root_get
      responses:
        "200":
          description: Service information
          content:
            application/json:
              schema:
                $ref: '../../shared/schemas/health_check.yaml#/components/schemas/HealthCheckEnveloped'
        default:
          description: Unexpected error
          content:
            application/json:
              schema:
                $ref: '../../shared/schemas/error.yaml#/components/schemas/ErrorEnveloped'

  /services:
    get:
      tags:
        - users
      summary: Lists available services in the oSparc platform
      description: Lists available services in the oSparc platform
      operationId: services_get
      parameters:
        - $ref: '#/components/parameters/ServiceType'
      responses:
        "200":
          description: Success, returns the list of available services
          content:
            application/json:
              schema:
                $ref: '../../shared/schemas/services.yaml#/components/schemas/ServicesEnveloped'
        "401":
          description: Unauthorized access
          content:
            application/json:
              schema:
                $ref: '../../shared/schemas/error.yaml#/components/schemas/ErrorEnveloped'
        default:
          description: Unexpected error
          content:
            application/json:
              schema:
                $ref: '../../shared/schemas/error.yaml#/components/schemas/ErrorEnveloped'

  /services/{service_key}/{service_version}:
    get:
      tags:
        - users
      summary: Returns details of the selected service if available in the oSparc platform
      description: Returns details of the selected service if available in the oSparc platform
      operationId: services_by_key_version_get
      parameters:
        - $ref: '#/components/parameters/ServiceKeyPath'
        - $ref: '#/components/parameters/ServiceVersionPath'
      responses:
        "200":
          description: Success, returns the details of the service
          content:
            application/json:
              schema:
                $ref: '../../shared/schemas/services.yaml#/components/schemas/ServicesEnveloped'
        "401":
          description: Unauthorized access
          content:
            application/json:
              schema:
                $ref: '../../shared/schemas/error.yaml#/components/schemas/ErrorEnveloped'
        "404":
          description: Service not found
          content:
            application/json:
              schema:
                $ref: '../../shared/schemas/error.yaml#/components/schemas/ErrorEnveloped'
        default:
          description: Unexpected error
          content:
            application/json:
              schema:
                $ref: '../../shared/schemas/error.yaml#/components/schemas/ErrorEnveloped'

  /running_interactive_services:
    post:
      tags:
        - users
      summary: Starts an interactive service in the oSparc platform and returns its entrypoint
      description: Starts an interactive service in the oSparc platform and returns its entrypoint
      operationId: running_interactive_services_post
      parameters:
        - $ref: '#/components/parameters/UserId'
        - $ref: '#/components/parameters/ServiceKey'
        - $ref: '#/components/parameters/ServiceVersion'
        - $ref: '#/components/parameters/AssignmentUuid'
      responses:
        "201":
          description: Succesfully created the service in the oSparc platform. Returns the location where the service runs.
          content:
            application/json:
              schema:
                $ref: '../../shared/schemas/running_service.yaml#/components/schemas/RunningServiceEnveloped'
        "400":
          description: Malformed function call, missing field
          content:
            application/json:
              schema:
                $ref: '../../shared/schemas/error.yaml#/components/schemas/ErrorEnveloped'
        "401":
          description: Unauthorized access
          content:
            application/json:
              schema:
                $ref: '../../shared/schemas/error.yaml#/components/schemas/ErrorEnveloped'
        "404":
          description: Service not found
          content:
            application/json:
              schema:
                $ref: '../../shared/schemas/error.yaml#/components/schemas/ErrorEnveloped'
        "409":
          description: A service with the same uuid already exists
          content:
            application/json:
              schema:
                $ref: '../../shared/schemas/error.yaml#/components/schemas/ErrorEnveloped'
        default:
          description: Unexpected error
          content:
            application/json:
              schema:
                $ref: '../../shared/schemas/error.yaml#/components/schemas/ErrorEnveloped'

  /running_interactive_services/{service_uuid}:
    get:
      tags:
        - users
      summary: Succesfully returns if a service with the defined uuid is up and running
      description: Succesfully returns if a service with the defined uuid is up and running
      operationId: running_interactive_services_get
      parameters:
        - $ref: '#/components/parameters/ServiceUuid'
      responses:
        "200":
<<<<<<< HEAD
          description: "Services exists and runs. Returns enpoint of running service"
=======
          description: OK service exists and runs. Returns service location.
>>>>>>> d589b74d
          content:
            application/json:
              schema:
                $ref: '../../shared/schemas/running_service.yaml#/components/schemas/RunningServiceEnveloped'
        "400":
          description: Malformed function call, missing field
          content:
            application/json:
              schema:
                $ref: '../../shared/schemas/error.yaml#/components/schemas/ErrorEnveloped'
        "404":
          description: Service not found
          content:
            application/json:
              schema:
                $ref: '../../shared/schemas/error.yaml#/components/schemas/ErrorEnveloped'
        default:
          description: Unexpected error
          content:
            application/json:
              schema:
                $ref: '../../shared/schemas/error.yaml#/components/schemas/ErrorEnveloped'
    delete:
      tags:
        - users
      summary: Stops and removes an interactive service from the oSparc platform
      description: Stops and removes an interactive service from the oSparc platform
      operationId: running_interactive_services_delete
      parameters:
        - $ref: '#/components/parameters/ServiceUuid'
      responses:
        "204":
          description: Succesfully stopped and removed the service from the oSparc platform
          content:
            application/json:
              schema:
                $ref: '../../shared/schemas/response204.yaml#/components/schemas/Response204Enveloped'
        "400":
          description: Malformed function call, missing field
          content:
            application/json:
              schema:
                $ref: '../../shared/schemas/error.yaml#/components/schemas/ErrorEnveloped'
        "404":
          description: Service not found
          content:
            application/json:
              schema:
                $ref: '../../shared/schemas/error.yaml#/components/schemas/ErrorEnveloped'
        default:
          description: Unexpected error
          content:
            application/json:
              schema:
                $ref: '../../shared/schemas/error.yaml#/components/schemas/ErrorEnveloped'

components:
  parameters:
    UserId:
      in: query
      name: user_id
      description: The ID of the user that starts the service
      required: true
      schema:
        type: string
        example: asdfgj233

    AssignmentUuid:
      in: query
      name: service_uuid
      description: The uuid to assign the service with
      required: true
      schema:
        type: string
        # format: uuid
        example: 123e4567-e89b-12d3-a456-426655440000

    ServiceKeyPath:
      in: path
      name: service_key
      description: The key (url) of the service
      required: true
      schema:
        type: string
        description: distinctive name for the node based on the docker registry path
        pattern: '^(simcore)/(services)/(comp|dynamic)(/[^\s/]+)+$'
        example:
          - simcore/services/comp/itis/sleeper
          - simcore/services/dynamic/3dviewer

    ServiceKey:
      in: query
      name: service_key
      description: The key (url) of the service
      required: true
      schema:
        type: string
        description: distinctive name for the node based on the docker registry path
        pattern: '^(simcore)/(services)/(comp|dynamic)(/[^\s/]+)+$'
        example:
          - simcore/services/comp/itis/sleeper
          - simcore/services/dynamic/3dviewer

    ServiceType:
      in: query
      name: service_type
      description: |
        The service type:
          * computational - a computational service
          * interactive - an interactive service
      required: false
      schema:
        type: string
        enum:
          - computational
          - interactive
        example: computational

    ServiceUuid:
      in: path
      name: service_uuid
      description: The uuid of the service
      required: true
      schema:
        type: string
        # format: uuid
        example: 123e4567-e89b-12d3-a456-426655440000

    ServiceVersionPath:
      in: path
      name: service_version
      description: The tag/version of the service
      required: true
      schema:
        type: string
        description: semantic version number
        pattern: >-
          ^(0|[1-9]\d*)(\.(0|[1-9]\d*)){2}(-(0|[1-9]\d*|\d*[-a-zA-Z][-\da-zA-Z]*)(\.(0|[1-9]\d*|\d*[-a-zA-Z][-\da-zA-Z]*))*)?(\+[-\da-zA-Z]+(\.[-\da-zA-Z-]+)*)?$
        example:
          - 1.0.0
          - 0.0.1

    ServiceVersion:
      in: query
      name: service_tag
      description: The tag/version of the service
      required: false
      schema:
        type: string
        description: semantic version number
        pattern: >-
          ^(0|[1-9]\d*)(\.(0|[1-9]\d*)){2}(-(0|[1-9]\d*|\d*[-a-zA-Z][-\da-zA-Z]*)(\.(0|[1-9]\d*|\d*[-a-zA-Z][-\da-zA-Z]*))*)?(\+[-\da-zA-Z]+(\.[-\da-zA-Z-]+)*)?$
        example:
          - 1.0.0
          - 0.0.1<|MERGE_RESOLUTION|>--- conflicted
+++ resolved
@@ -23,7 +23,7 @@
         default: 'v0'
         enum:
           - 'v0'
-  - description: Production server    
+  - description: Production server
     url: http://director:{port}/{version}
     variables:
       port:
@@ -32,7 +32,7 @@
         default: 'v0'
         enum:
           - 'v0'
-  
+
 
 # tags are used for organizing operations
 tags:
@@ -191,11 +191,7 @@
         - $ref: '#/components/parameters/ServiceUuid'
       responses:
         "200":
-<<<<<<< HEAD
-          description: "Services exists and runs. Returns enpoint of running service"
-=======
           description: OK service exists and runs. Returns service location.
->>>>>>> d589b74d
           content:
             application/json:
               schema:
