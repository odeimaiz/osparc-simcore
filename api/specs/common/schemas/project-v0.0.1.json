--- conflicted
+++ resolved
@@ -320,10 +320,8 @@
                 "y": {
                   "type": "integer"
                 }
-<<<<<<< HEAD
               },
               "deprecated": true
-=======
               }
             },
             "state": {
@@ -340,7 +338,6 @@
                 "FAILURE"
               ],
               "type": "string"
->>>>>>> cf6c9061
             }
           }
         }
