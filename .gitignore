--- conflicted
+++ resolved
@@ -123,11 +123,8 @@
 *secret*
 *ignore*
 
-<<<<<<< HEAD
-=======
 # Any output directory
 *output/
->>>>>>> 28fe9562
 # backup files
 *~
 *.bak