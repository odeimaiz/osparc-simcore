import logging
import os
import socket
import subprocess
import tempfile
from pathlib import Path
from pprint import pformat, pprint
from typing import Dict, List, Optional, Union

import docker
import yaml
from tenacity import after_log, retry, stop_after_attempt, wait_fixed

log = logging.getLogger(__name__)


def get_ip() -> str:
    s = socket.socket(socket.AF_INET, socket.SOCK_DGRAM)
    try:
        # doesn't even have to be reachable
        s.connect(("10.255.255.255", 1))
        IP = s.getsockname()[0]
    except Exception:  # pylint: disable=W0703
        IP = "127.0.0.1"
    finally:
        s.close()
    return IP


@retry(
    wait=wait_fixed(2), stop=stop_after_attempt(10), after=after_log(log, logging.WARN)
)
def get_service_published_port(
    service_name: str, target_port: Optional[int] = None
) -> str:
    # WARNING: ENSURE that service name exposes a port in
    # Dockerfile file or docker-compose config file

    # NOTE: retries since services can take some time to start
    client = docker.from_env()

    services = [x for x in client.services.list() if service_name in x.name]
    if not services:
        raise RuntimeError(
            f"Cannot find published port for service '{service_name}'."
            "Probably services still not started."
        )

    service_ports = services[0].attrs["Endpoint"].get("Ports")
    if not service_ports:
        raise RuntimeError(
            f"Cannot find published port for service '{service_name}' in endpoint."
            "Probably services still not started."
        )

    published_port = None
    msg = ", ".join(
        f"{p.get('TargetPort')} -> {p.get('PublishedPort')}" for p in service_ports
    )

    if target_port is None:
        if len(service_ports) > 1:
            log.warning(
                "Multiple ports published in service '%s': %s. Defaulting to first",
                service_name,
                msg,
            )
        published_port = service_ports[0]["PublishedPort"]

    else:
        target_port = int(target_port)
        for p in service_ports:
            if p["TargetPort"] == target_port:
                published_port = p["PublishedPort"]
                break

    if published_port is None:
        raise RuntimeError(f"Cannot find published port for {target_port}. Got {msg}")

    return str(published_port)


def run_docker_compose_config(
    docker_compose_paths: Union[List[Path], Path],
    workdir: Path,
    destination_path: Optional[Path] = None,
) -> Dict:
    """ Runs docker-compose config to validate and resolve a compose file configuration

        - Composes all configurations passed in 'docker_compose_paths'
        - Takes 'workdir' as current working directory (i.e. all '.env' files there will be captured)
        - Saves resolved output config to 'destination_path' (if given)
    """

    if not isinstance(docker_compose_paths, List):
        docker_compose_paths = [
            docker_compose_paths,
        ]

    temp_dir = None
    if destination_path is None:
        temp_dir = Path(tempfile.mkdtemp(prefix=""))
        destination_path = temp_dir / "docker-compose.yml"

    config_paths = [
        f"-f {os.path.relpath(docker_compose_path, workdir)}"
        for docker_compose_path in docker_compose_paths
    ]
    configs_prefix = " ".join(config_paths)

    subprocess.run(
        f"docker-compose {configs_prefix} config > {destination_path}",
        shell=True,
        check=True,
        cwd=workdir,
    )

    with destination_path.open() as f:
        config = yaml.safe_load(f)

    if temp_dir:
        temp_dir.unlink()

    return config


def save_docker_infos(destination_path: Path):
    client = docker.from_env()
    all_containers = client.containers.list()
    # ensure the parent dir exists
    destination_path.mkdir(parents=True, exist_ok=True)
    # get the services logs
    for cont in all_containers:
        service_file = destination_path / f"{cont.name}.logs"
        service_file.write_text(
            pformat(
                cont.logs(timestamps=True, stdout=True, stderr=True).decode(), width=200
            ),
        )
<<<<<<< HEAD
    print("wrote docker log files in ", destination_path)
=======
    print("\n\twrote docker log files in ", destination_path)
>>>>>>> 5c9ca047


def print_docker_infos():
    client = docker.from_env()
    all_services = client.services.list()
    # get the services logs
    for service in all_services:
        print(
            "------------- PRINTING SERVICE LOGS of %s:%s ---------------------",
            service.name,
            service.version,
        )
        pprint(list(service.logs(stdout=True, stderr=True)))<|MERGE_RESOLUTION|>--- conflicted
+++ resolved
@@ -137,11 +137,7 @@
                 cont.logs(timestamps=True, stdout=True, stderr=True).decode(), width=200
             ),
         )
-<<<<<<< HEAD
-    print("wrote docker log files in ", destination_path)
-=======
     print("\n\twrote docker log files in ", destination_path)
->>>>>>> 5c9ca047
 
 
 def print_docker_infos():
