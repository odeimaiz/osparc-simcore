--- conflicted
+++ resolved
@@ -1,7 +1,4 @@
-<<<<<<< HEAD
-=======
-pyyaml 
->>>>>>> 760a171d
+pyyaml
 pytest
 pytest-runner
 pytest-aiohttp
